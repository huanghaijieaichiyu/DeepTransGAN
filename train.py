import argparse
from DeepTranserGAN import train, train_WGAN
import random


def args():
    parser = argparse.ArgumentParser()  # 命令行选项、参数和子命令解析器
    parser.add_argument("--data", type=str,
                        default='../datasets/kitti_LOL', help="path to dataset")
    parser.add_argument("--epochs", type=int, default=300,
                        help="number of epochs of training")  # 减少epochs但提高训练效率
    parser.add_argument("--batch_size", type=int, default=16,
                        help="size of the batches")  # 降低batch_size以适应复杂模型
    parser.add_argument("--optimizer", type=str, default='Adam',
                        choices=['AdamW', 'SGD', 'Adam', 'lion', 'rmp'])
    parser.add_argument("--num_workers", type=int, default=0,
                        help="number of data loading workers, if in windows, must be 0"
                        )
    parser.add_argument("--seed", type=int,
                        default=random.randint(0, 1000000), help="random seed")
    parser.add_argument("--resume", type=str,
                        default='', help="path to two latest checkpoint.")
    parser.add_argument("--autocast", type=bool, default=True,
                        help="Whether to use amp in mixed precision")
    parser.add_argument("--cuDNN", type=bool, default=False,
                        help="Whether use cuDNN to accelerate your program")
    parser.add_argument("--loss", type=str, default='bce',
                        choices=['BCEBlurWithLogitsLoss', 'mse', 'bce',
                                 'FocalLoss'], help="loss function")
<<<<<<< HEAD
    parser.add_argument("--lr", type=float, default=3.5e-4,
=======
    parser.add_argument("--lr", type=float, default=5e-4,
>>>>>>> ab826dbb
                        help="learning rate")
    parser.add_argument("--momentum", type=float, default=0.9,
                        help="momentum for adam and SGD")
    parser.add_argument("--model", type=str, default="train",
                        help="train or test model")
    parser.add_argument("--b1", type=float, default=0.5,
                        help="adam: decay of first order momentum of gradient")
    parser.add_argument("--b2", type=float, default=0.999,
                        help="adam: decay of second order momentum of gradient")
    parser.add_argument("--weight_decay", type=float, default=1e-4,
                        help="weight decay for regularization")
    parser.add_argument("--wgan", type=bool, default=False,
                        help="whether to use wgan to train")
    parser.add_argument("--device", type=str, default='cuda', choices=['cpu', 'cuda'],
                        help="select your device to train, if you have a gpu, use 'cuda'!")
    parser.add_argument("--save_path", type=str, default='runs/',
                        help="where to save your data")
    parser.add_argument("--benchmark", type=bool, default=False, help="whether using torch.benchmark to accelerate "
                        "training")
    parser.add_argument("--deterministic", type=bool, default=True,
                        help="whether to use deterministic initialization")
    parser.add_argument("--draw_model", type=bool, default=False,
                        help="whether to draw model graph to tensorboard")

    # 新增WGAN-GP参数
    parser.add_argument("--lambda_gp", type=float, default=10.0,
                        help="Gradient penalty coefficient (WGAN-GP)")
    parser.add_argument("--clip_value", type=float, default=0.01,
                        help="Weight clipping value (WGAN without GP)")
    parser.add_argument("--patience", type=int, default=15,
                        help="Number of epochs to wait before early stopping")
    #  此处开始训练
    arges = parser.parse_args()
    return arges


if __name__ == '__main__':
    arges = args()
    if arges.wgan:
        train_WGAN(arges)
    else:
        train(arges)<|MERGE_RESOLUTION|>--- conflicted
+++ resolved
@@ -27,11 +27,7 @@
     parser.add_argument("--loss", type=str, default='bce',
                         choices=['BCEBlurWithLogitsLoss', 'mse', 'bce',
                                  'FocalLoss'], help="loss function")
-<<<<<<< HEAD
-    parser.add_argument("--lr", type=float, default=3.5e-4,
-=======
     parser.add_argument("--lr", type=float, default=5e-4,
->>>>>>> ab826dbb
                         help="learning rate")
     parser.add_argument("--momentum", type=float, default=0.9,
                         help="momentum for adam and SGD")
