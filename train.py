--- conflicted
+++ resolved
@@ -12,11 +12,14 @@
     parser.add_argument("--batch_size", type=int, default=16,
                         help="size of the batches")  # 降低batch_size以适应复杂模型
     parser.add_argument("--optimizer", type=str, default='Adam',
+    parser.add_argument("--optimizer", type=str, default='Adam',
                         choices=['AdamW', 'SGD', 'Adam', 'lion', 'rmp'])
+    parser.add_argument("--num_workers", type=int, default=0,
     parser.add_argument("--num_workers", type=int, default=0,
                         help="number of data loading workers, if in windows, must be 0"
                         )
     parser.add_argument("--seed", type=int,
+                        default=random.randint(0, 1000000), help="random seed")
                         default=random.randint(0, 1000000), help="random seed")
     parser.add_argument("--resume", type=str,
                         default='', help="path to two latest checkpoint.")
@@ -25,13 +28,10 @@
     parser.add_argument("--cuDNN", type=bool, default=False,
                         help="Whether use cuDNN to accelerate your program")
     parser.add_argument("--loss", type=str, default='bce',
+    parser.add_argument("--loss", type=str, default='bce',
                         choices=['BCEBlurWithLogitsLoss', 'mse', 'bce',
                                  'FocalLoss'], help="loss function")
-<<<<<<< HEAD
     parser.add_argument("--lr", type=float, default=3.5e-4,
-=======
-    parser.add_argument("--lr", type=float, default=5e-4,
->>>>>>> 873621fa
                         help="learning rate")
     parser.add_argument("--momentum", type=float, default=0.9,
                         help="momentum for adam and SGD")
@@ -64,12 +64,12 @@
     parser.add_argument("--patience", type=int, default=15,
                         help="Number of epochs to wait before early stopping")
     #  此处开始训练
-    arges = parser.parse_args()
+    arges=parser.parse_args()
     return arges
 
 
 if __name__ == '__main__':
-    arges = args()
+    arges=args()
     if arges.wgan:
         train_WGAN(arges)
     else:
