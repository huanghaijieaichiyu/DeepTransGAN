from utils.save_path import Path
from utils.model_map import model_structure
from utils.loss import BCEBlurWithLogitsLoss
from models.base_mode import Generator, Discriminator
from utils.colorful import PSrgb2lab, PSlab2rgb
from models.base_mode import ConvertV2
from datasets.data_set import MyDataset
from tqdm import tqdm
from torchvision import transforms
from torch.utils.data import DataLoader
from torch.utils import tensorboard
from torch.backends import cudnn
from torch.cuda.amp import autocast
from torch import nn
from timm.optim import Lion, RMSpropTF
from timm.loss import SoftTargetCrossEntropy
from skimage.metrics import structural_similarity
from skimage.metrics import peak_signal_noise_ratio
import argparse
import math
import os
import random
import time

import numpy as np
import torch
from skimage.metrics import peak_signal_noise_ratio
from timm.optim import Lion, RMSpropTF
from torch import nn
from torch.cuda.amp import autocast
from torch.backends import cudnn
from torch.optim.lr_scheduler import LambdaLR
from torch.utils import tensorboard
from torch.utils.data import DataLoader
from torchvision import transforms
from tqdm import tqdm

from datasets.data_set import MyDataset
from models.base_mode import Generator, Discriminator
from utils.color_trans import PSlab2rgb, PSrgb2lab
from utils.loss import BCEBlurWithLogitsLoss, FocalLoss
from utils.model_map import model_structure
from utils.save_path import Path


# 初始化随机种子
def set_random_seed(seed=10, deterministic=False, benchmark=False):
    random.seed(seed)
    np.random.seed(seed)
    torch.manual_seed(seed)
    torch.cuda.manual_seed_all(seed)
    if deterministic:
        torch.backends.cudnn.deterministic = True
    if benchmark:
        torch.backends.cudnn.benchmark = True


def train(self):
    # 避免同名覆盖
    path = Path(self.save_path)
    os.makedirs(os.path.join(path, 'generator'))
    os.makedirs(os.path.join(path, 'discriminator'))
    # 创建训练日志文件
    train_log = path + '/log.txt'
    train_log_txt_formatter = '{time_str} [Epoch] {epoch:03d} [gLoss] {gloss_str} [dLoss] {dloss_str}\n'

    args_dict = self.__dict__
    print(args_dict)

    # 训练前数据准备
    device = torch.device('cpu')
    if self.device == 'cuda':
        device = torch.device('cuda:0' if torch.cuda.is_available() else 'cpu')

    if self.cuDNN:
        assert device != 'cuda', 'cuDNN only work on cuda!'
        cudnn.benchmark = True

    log = tensorboard.SummaryWriter(log_dir=os.path.join(self.save_path, 'tensorboard'),
                                    filename_suffix=str(self.epochs),
                                    flush_secs=180)
    set_random_seed(self.seed, deterministic=self.deterministic,
                    benchmark=self.benchmark)
    set_random_seed(self.seed, deterministic=self.deterministic,
                    benchmark=self.benchmark)

    # 选择模型参数

    generator = Generator()
    discriminator = Discriminator()

    print('-' * 100)
    print('Drawing model graph to tensorboard, you can check it with:http://127.0.0.1:6006 after running tensorboard '
          '--logdir={}'.format(os.path.join(self.save_path, 'tensorboard')))
    log.add_graph(generator, torch.randn(
        1, 1, self.img_size[0], self.img_size[1]))
    print('Drawing dnoe!')
    print('-' * 100)
    print('Generator model info: \n')
    g_params, g_macs = model_structure(
        generator, img_size=(1, self.img_size[0], self.img_size[1]))
    print('Discriminator model info: \n')
    d_params, d_macs = model_structure(
        discriminator, img_size=(2, self.img_size[0], self.img_size[1]))
    generator = generator.to(device)
    discriminator = discriminator.to(device)
    # 打印配置
    with open(path + '/setting.txt', 'w') as f:
        f.writelines('------------------ start ------------------' + '\n')
        for eachArg, value in args_dict.items():
            f.writelines(eachArg + ' : ' + str(value) + '\n')
        f.writelines('------------------- end -------------------')
        f.writelines('\n' + 'The parameters of generator: {:.2f} M'.format(g_params) + '\n' + 'The Gflops of '
                                                                                              'generator: {:.2f}'
                                                                                              ' G'.format(g_macs))
        f.writelines('\n' + 'The parameters of discriminator: {:.2f} M'.format(d_params) + '\n' + 'The Gflops of '
                                                                                                  ' discriminator: {:.2f}'
                                                                                                  ' G'.format(d_macs))
        f.writelines('\n' + '-------------------------------------------')
    print('train models at the %s device' % device)
    os.makedirs(path, exist_ok=True)

    # 加载数据集
    train_data = MyDataset(self.data, img_size=self.img_size)

    train_loader = DataLoader(train_data,
                              batch_size=self.batch_size,
                              num_workers=self.num_workers,
                              drop_last=True)
    assert len(train_loader) != 0, 'no data loaded'

    if self.optimizer == 'AdamW' or self.optimizer == 'Adam':
        g_optimizer = torch.optim.AdamW(
            params=generator.parameters(), lr=self.lr, betas=(self.b1, self.b2))
        d_optimizer = torch.optim.AdamW(
            params=discriminator.parameters(), lr=self.lr, betas=(self.b1, self.b2))
    if self.optimizer == 'AdamW':
        g_optimizer = torch.optim.AdamW(
            params=generator.parameters(), lr=self.lr, betas=(self.b1, self.b2))
        d_optimizer = torch.optim.AdamW(
            params=discriminator.parameters(), lr=self.lr, betas=(self.b1, self.b2))
        g_optimizer = torch.optim.AdamW(
            params=generator.parameters(), lr=self.lr, betas=(self.b1, self.b2))
        d_optimizer = torch.optim.AdamW(
            params=discriminator.parameters(), lr=self.lr, betas=(self.b1, self.b2))
    elif self.optimizer == 'Adam':
        g_optimizer = torch.optim.Adam(
            params=generator.parameters(), lr=self.lr, betas=(self.b1, self.b2))
        d_optimizer = torch.optim.Adam(
            params=discriminator.parameters(), lr=self.lr, betas=(self.b1, self.b2))
        g_optimizer = torch.optim.Adam(
            params=generator.parameters(), lr=self.lr, betas=(self.b1, self.b2))
        d_optimizer = torch.optim.Adam(
            params=discriminator.parameters(), lr=self.lr, betas=(self.b1, self.b2))
    elif self.optimizer == 'SGD':
        g_optimizer = torch.optim.SGD(
            params=generator.parameters(), lr=self.lr, momentum=self.momentum)
        d_optimizer = torch.optim.SGD(
            params=discriminator.parameters(), lr=self.lr, momentum=self.momentum)
        g_optimizer = torch.optim.SGD(
            params=generator.parameters(), lr=self.lr, momentum=self.momentum)
        d_optimizer = torch.optim.SGD(
            params=discriminator.parameters(), lr=self.lr, momentum=self.momentum)
    elif self.optimizer == 'lion':
        g_optimizer = Lion(params=generator.parameters(),
                           lr=self.lr, betas=(self.b1, self.b2))
        d_optimizer = Lion(params=discriminator.parameters(),
                           lr=self.lr, betas=(self.b1, self.b2))
        g_optimizer = Lion(params=generator.parameters(),
                           lr=self.lr, betas=(self.b1, self.b2))
        d_optimizer = Lion(params=discriminator.parameters(),
                           lr=self.lr, betas=(self.b1, self.b2))
    elif self.optimizer == 'rmp':
        g_optimizer = RMSpropTF(params=generator.parameters(), lr=self.lr, momentum=self.momentum,
                                lr_in_momentum=self.lr * self.momentum)
        d_optimizer = RMSpropTF(params=discriminator.parameters(), lr=self.lr, momentum=self.momentum,
                                lr_in_momentum=self.lr * self.momentum)
    else:
        raise ValueError('No such optimizer: {}'.format(self.optimizer))

    # 学习率退火
    if self.coslr:
        assert not self.llamb, 'do not using tow stagics at the same time!'
        LR_D = torch.optim.lr_scheduler.CosineAnnealingLR(
            d_optimizer, len(train_loader) * self.epochs, 1e-6)
        LR_G = torch.optim.lr_scheduler.CosineAnnealingLR(
            g_optimizer, len(train_loader) * self.epochs, 1e-6)

    if self.llamb:
        assert not self.coslr, 'do not using tow stagics at the same time!'
        def lf(x): return (
            (1 + math.cos(x * math.pi / self.epochs)) / 2) * (1 - 0.2) + 0.2
        LR_G = LambdaLR(
            g_optimizer, lr_lambda=lf, last_epoch=-1, verbose=False)
        LR_D = LambdaLR(d_optimizer, lr_lambda=lf,
                        last_epoch=-1, verbose=False)

    # 损失函数
    if self.loss == 'BCEBlurWithLogitsLoss':
        loss = BCEBlurWithLogitsLoss()
    elif self.loss == 'mse':
        loss = nn.MSELoss()
    elif self.loss == 'FocalLoss':
        loss = FocalLoss(nn.BCEWithLogitsLoss())
    elif self.loss == 'bce':
        loss = nn.BCEWithLogitsLoss()
    else:
        print('no such Loss Function!')
        raise NotImplementedError
    loss = loss.to(device)
    mse = nn.MSELoss()
    mse = mse.to(device)

    img_pil = transforms.ToPILImage()

    # 储存loss 判断模型好坏
    loss_all = [99.]
    # 寄存器判断模型提前终止条件
    per_G_loss = 99
    per_D_loss = 99

    toleration = 0
    # 此处开始训练
    # 使用cuDNN加速训练
    if self.cuDNN:
        cudnn.enabled = True
        cudnn.benchmark = True
        cudnn.deterministic = True
    generator.train()
    discriminator.train()
    for epoch in range(self.epochs):
        d_epoch_loss = 0
        g_epoch_loss = 0
        # 断点训练参数设置
        if self.resume != ['']:

            g_path_checkpoint = self.resume[0]
            d_path_checkpoint = self.resume[1]

            g_checkpoint = torch.load(g_path_checkpoint)  # 加载断点
            generator.load_state_dict(g_checkpoint['net'])
            g_optimizer.load_state_dict(g_checkpoint['optimizer'])
            g_epoch = g_checkpoint['epoch']  # 设置开始的epoch
            loss.load_state_dict = g_checkpoint['loss']

            d_checkpoint = torch.load(d_path_checkpoint)  # 加载断点
            discriminator.load_state_dict(d_checkpoint['net'])
            d_optimizer.load_state_dict(d_checkpoint['optimizer'])
            d_epoch = d_checkpoint['epoch']  # 设置开始的epoch
            loss.load_state_dict = d_checkpoint['loss']

            if g_epoch != d_epoch:
                print('given models are mismatched')
                raise NotImplementedError

            epoch = g_epoch

            print('继续第：{}轮训练'.format(epoch + 1))

            self.resume = ['']  # 跳出循环
        print('第{}轮训练'.format(epoch + 1))
        pbar = tqdm(enumerate(train_loader), total=len(train_loader), bar_format='{l_bar}{bar:10}| {n_fmt}/{'
                                                                                 'total_fmt} {elapsed}')
        for data in pbar:
            target, (img, label) = data
            # print(img)
            # 对输入图像进行处理
            img_lab = PSrgb2lab(img)
            gray, a, b = torch.split(img_lab, [1, 1, 1], 1)
            color = torch.cat([a, b], dim=1)
            lamb = 128.  # 取绝对值最大值，避免负数超出索引
            gray = gray.to(device)
            color = color.to(device)

            '''img = img.to(device)
            img_gray = img_2gray(img)
            img_gray = img_gray.to(device)'''

            with autocast(enabled=self.amp):
<<<<<<< HEAD
                '''---------------训练判别模型---------------'''
                real_outputs = discriminator(color / lamb)
                fake = generator(gray)  # 记得输入要换成明度！！！
                fake_outputs = discriminator(fake)
                d_optimizer.zero_grad()

                d_real_output = loss(real_outputs, torch.ones_like(
                    real_outputs))  # D 希望 real_loss 为 1

                d_fake_output = loss(fake_outputs, torch.zeros_like(
                    fake_outputs))  # D 希望 fake_loss 为 0

                d_output = (d_real_output + d_fake_output)*0.5
                d_output.backward()
                d_optimizer.step()
                if self.llamb or self.coslr:
                    LR_D.step()
                '''--------------- 训练生成器 ----------------'''
                fake = generator(gray)
                g_optimizer.zero_grad()
                fake_inputs = discriminator(fake)
                g_output = loss(fake_inputs, torch.ones_like(
                    fake_inputs))  # G 希望 fake_loss 为 1
                g_output.backward()
                g_optimizer.step()
                if self.llamb or self.coslr:
                    LR_G.step()

            # 判断模型是否需要提前终止
            if per_G_loss < g_output.item() and per_D_loss > d_output.item():
                toleration += 1
            if toleration > 99:
                break

            # 图像拼接还原
            fake_tensor = torch.zeros_like(img.detach(), dtype=torch.float32)
            fake_tensor[:, 0, :, :] = gray[:, 0, :, :]  # 主要切片位置
            fake_tensor[:, 1:, :, :] = lamb * fake
            fake_img = np.array(
                img_pil(PSlab2rgb(fake_tensor)[0]), dtype=np.float32)
            # print(fake_img)
            # 加入新的评价指标：PSN,SSIM
            real_pil = img_pil(img[0])
            psn = peak_signal_noise_ratio(
                np.array(real_pil, dtype=np.float32) / 255., fake_img / 255., data_range=1)
            psn = peak_signal_noise_ratio(
                np.array(real_pil, dtype=np.float32) / 255., fake_img / 255., data_range=1)

            pbar.set_description("Epoch [%d/%d] ----------- Batch [%d/%d] -----------  Generator loss: %.4f "
                                 "-----------  Discriminator loss: %.4f-----------"
                                 "-----------PSN: %.4f-------loss: %.4f"
                                 % (epoch + 1, self.epochs, target + 1, len(train_loader), g_output.item(),
                                    d_output.item(), psn, g_optimizer.state_dict()['param_groups'][0]['lr']))
=======
                fake = mode(gray)
                output = loss(fake, color / lamb)
                output.backward()
                optimizer.step()
                Coslr.step()
            with torch.no_grad():  # 不需要梯度操作，节省显存空间

                fake_tensor = torch.zeros(
                    (self.batch_size, 3, self.img_size[0], self.img_size[1]), dtype=torch.float32)
                fake_tensor[:, 0, :, :] = gray[:, 0, :, :]  # 主要切片位置
                fake_tensor[:, 1:, :, :] = fake * lamb
                fake_img = np.array(
                    img_pil(PSlab2rgb(fake_tensor)[0]), dtype=np.float32)
                # print(fake_img)
                # 加入新的评价指标：PSN,SSIM
                real_pil = img_pil(img[0])
                psn = peak_signal_noise_ratio(np.array(real_pil, dtype=np.float32) / 255., fake_img / 255.,
                                              data_range=1)

                pbar.set_description("Epoch [%d/%d] ---------------  Batch [%d/%d] ---------------  loss: %.4f "
                                     "---------------PSN: %.4f--------lr: %.4f"

                                     % (epoch + 1, self.epochs, target + 1, len(train_loader), output.item(), psn, optimizer.param_groups[0]['lr']))
>>>>>>> 4f009eb3

        g_checkpoint = {
            'net': generator.state_dict(),
            'optimizer': g_optimizer.state_dict(),
            'epoch': epoch,
            'loss': loss.state_dict()
        }
        d_checkpoint = {
            'net': discriminator.state_dict(),
            'optimizer': d_optimizer.state_dict(),
            'epoch': epoch,
            'loss': loss.state_dict()
        }
        # 保持最佳模型

        if g_output.item() < min(loss_all):
            torch.save(g_checkpoint, path + '/generator/best.pt')
        loss_all.append(g_output.item())

        # 保持训练权重
        torch.save(g_checkpoint, path + '/generator/last.pt')
        torch.save(d_checkpoint, path + '/discriminator/last.pt')

        # 写入日志文件
        to_write = train_log_txt_formatter.format(time_str=time.strftime("%Y_%m_%d_%H:%M:%S"),
                                                  epoch=epoch + 1,
                                                  gloss_str=" ".join(
                                                      ["{:4f}".format(g_output.item())]),
<<<<<<< HEAD
                                                  gloss_str=" ".join(
                                                      ["{:4f}".format(g_output.item())]),
=======
>>>>>>> 4f009eb3
                                                  dloss_str=" ".join(["{:4f}".format(d_output.item())]))
        with open(train_log, "a") as f:
            f.write(to_write)

            # 5 epochs for saving another model
        if (epoch + 1) % 10 == 0 and (epoch + 1) >= 10:
            torch.save(g_checkpoint, path + '/generator/%d.pt' % (epoch + 1))
            torch.save(d_checkpoint, path + '/discriminator/%d.pt' %
                       (epoch + 1))
<<<<<<< HEAD
            torch.save(d_checkpoint, path + '/discriminator/%d.pt' %
                       (epoch + 1))
=======
>>>>>>> 4f009eb3
        # 可视化训练结果
        log.add_images('real', img, epoch + 1)
        log.add_images('fake', PSlab2rgb(fake_tensor), epoch + 1)

    log.close()


def parse_args():
    parser = argparse.ArgumentParser()  # 命令行选项、参数和子命令解析器
    parser.add_argument("--data", type=str,
                        default='../datasets/coco5000', help="path to dataset")
    parser.add_argument("--epochs", type=int, default=1000,
                        help="number of epochs of training")  # 迭代次数
    parser.add_argument("--batch_size", type=int, default=8,
                        help="size of the batches")  # batch大小
    parser.add_argument("--img_size", type=tuple,
                        default=(256, 256), help="size of the image")
    parser.add_argument("--optimizer", type=str, default='Adam',
                        choices=['AdamW', 'SGD', 'Adam', 'lion', 'rmp'])
    parser.add_argument("--num_workers", type=int, default=20,
                        help="number of data loading workers, if in windows, must be 0"
                        )
    parser.add_argument("--seed", type=int, default=1999, help="random seed")
    parser.add_argument("--resume", type=tuple,
                        default=[''], help="path to two latest checkpoint,yes or no")
    parser.add_argument("--amp", type=bool, default=True,
                        help="Whether to use amp in mixed precision")
    parser.add_argument("--cuDNN", type=bool, default=True,
                        help="Wether use cuDNN to celerate your program")
    parser.add_argument("--loss", type=str, default='bce',
                        choices=['BCEBlurWithLogitsLoss', 'mse', 'bce',
                                 'FocalLoss'],
                        help="loss function")
    parser.add_argument("--lr", type=float, default=3.5e-4,
                        help="learning rate, for adam is 1-e3, SGD is 1-e2")  # 学习率
    parser.add_argument("--momentum", type=float, default=0.5,
                        help="momentum for adam and SGD")
    parser.add_argument("--model", type=str, default="train",
                        help="train or test model")
    parser.add_argument("--b1", type=float, default=0.5,
                        help="adam: decay of first order momentum of gradient")  # 动量梯度下降第一个参数
    parser.add_argument("--b2", type=float, default=0.999,
                        help="adam: decay of first order momentum of gradient")  # 动量梯度下降第二个参数
    parser.add_argument("--coslr", type=bool, default=False,
                        help="using cosine learning decay")
    parser.add_argument("--llamb", type=bool, default=False,
                        help="using yolo tactic")
    parser.add_argument("--device", type=str, default='cuda', choices=['cpu', 'cuda'],
                        help="select your device to train, if you have a gpu, use 'cuda:0'!")  # 训练设备
<<<<<<< HEAD
=======
    parser.add_argument("--save_path", type=str, default='runs/',
                        help="where to save your data")  # 保存位置
    parser.add_argument("--cuDNN", type=bool, default=True,
                        help="using cudnn to accalerate your train")
>>>>>>> 4f009eb3
    parser.add_argument("--save_path", type=str, default='runs/',
                        help="where to save your data")  # 保存位置
    parser.add_argument("--benchmark", type=bool, default=False, help="whether using torch.benchmark to accelerate "
                                                                      "training(not working in interactive mode)")
    parser.add_argument("--deterministic", type=bool, default=True,
                        help="whether to use deterministic initialization")
    arges = parser.parse_args()

    return arges


if __name__ == '__main__':
    opt = parse_args()
    train(opt)<|MERGE_RESOLUTION|>--- conflicted
+++ resolved
@@ -18,6 +18,7 @@
 from skimage.metrics import peak_signal_noise_ratio
 import argparse
 import math
+import math
 import os
 import random
 import time
@@ -33,9 +34,13 @@
 from torch.utils import tensorboard
 from torch.utils.data import DataLoader
 from torchvision import transforms
+from torchvision import transforms
 from tqdm import tqdm
 
 from datasets.data_set import MyDataset
+from models.base_mode import Generator, Discriminator
+from utils.color_trans import PSlab2rgb, PSrgb2lab
+from utils.loss import BCEBlurWithLogitsLoss, FocalLoss
 from models.base_mode import Generator, Discriminator
 from utils.color_trans import PSlab2rgb, PSrgb2lab
 from utils.loss import BCEBlurWithLogitsLoss, FocalLoss
@@ -60,8 +65,11 @@
     path = Path(self.save_path)
     os.makedirs(os.path.join(path, 'generator'))
     os.makedirs(os.path.join(path, 'discriminator'))
+    os.makedirs(os.path.join(path, 'generator'))
+    os.makedirs(os.path.join(path, 'discriminator'))
     # 创建训练日志文件
     train_log = path + '/log.txt'
+    train_log_txt_formatter = '{time_str} [Epoch] {epoch:03d} [gLoss] {gloss_str} [dLoss] {dloss_str}\n'
     train_log_txt_formatter = '{time_str} [Epoch] {epoch:03d} [gLoss] {gloss_str} [dLoss] {dloss_str}\n'
 
     args_dict = self.__dict__
@@ -89,9 +97,14 @@
     generator = Generator()
     discriminator = Discriminator()
 
+    generator = Generator()
+    discriminator = Discriminator()
+
     print('-' * 100)
     print('Drawing model graph to tensorboard, you can check it with:http://127.0.0.1:6006 after running tensorboard '
           '--logdir={}'.format(os.path.join(self.save_path, 'tensorboard')))
+    log.add_graph(generator, torch.randn(
+        1, 1, self.img_size[0], self.img_size[1]))
     log.add_graph(generator, torch.randn(
         1, 1, self.img_size[0], self.img_size[1]))
     print('Drawing dnoe!')
@@ -118,8 +131,17 @@
                                                                                                   ' G'.format(d_macs))
         f.writelines('\n' + '-------------------------------------------')
     print('train models at the %s device' % device)
+    f.writelines('\n' + 'The parameters of generator: {:.2f} M'.format(g_params) + '\n' + 'The Gflops of '
+                 'generator: {:.2f}'
+                 ' G'.format(g_macs))
+    f.writelines('\n' + 'The parameters of discriminator: {:.2f} M'.format(d_params) + '\n' + 'The Gflops of '
+                 ' discriminator: {:.2f}'
+                 ' G'.format(d_macs))
+    f.writelines('\n' + '-------------------------------------------')
+    print('train models at the %s device' % device)
     os.makedirs(path, exist_ok=True)
 
+    # 加载数据集
     # 加载数据集
     train_data = MyDataset(self.data, img_size=self.img_size)
 
@@ -175,6 +197,10 @@
                                 lr_in_momentum=self.lr * self.momentum)
         d_optimizer = RMSpropTF(params=discriminator.parameters(), lr=self.lr, momentum=self.momentum,
                                 lr_in_momentum=self.lr * self.momentum)
+        g_optimizer = RMSpropTF(params=generator.parameters(), lr=self.lr, momentum=self.momentum,
+                                lr_in_momentum=self.lr * self.momentum)
+        d_optimizer = RMSpropTF(params=discriminator.parameters(), lr=self.lr, momentum=self.momentum,
+                                lr_in_momentum=self.lr * self.momentum)
     else:
         raise ValueError('No such optimizer: {}'.format(self.optimizer))
 
@@ -188,6 +214,7 @@
 
     if self.llamb:
         assert not self.coslr, 'do not using tow stagics at the same time!'
+
         def lf(x): return (
             (1 + math.cos(x * math.pi / self.epochs)) / 2) * (1 - 0.2) + 0.2
         LR_G = LambdaLR(
@@ -200,6 +227,8 @@
         loss = BCEBlurWithLogitsLoss()
     elif self.loss == 'mse':
         loss = nn.MSELoss()
+    elif self.loss == 'FocalLoss':
+        loss = FocalLoss(nn.BCEWithLogitsLoss())
     elif self.loss == 'FocalLoss':
         loss = FocalLoss(nn.BCEWithLogitsLoss())
     elif self.loss == 'bce':
@@ -210,6 +239,8 @@
     loss = loss.to(device)
     mse = nn.MSELoss()
     mse = mse.to(device)
+    mse = nn.MSELoss()
+    mse = mse.to(device)
 
     img_pil = transforms.ToPILImage()
 
@@ -220,7 +251,20 @@
     per_D_loss = 99
 
     toleration = 0
+    loss_all = [99.]
+    # 寄存器判断模型提前终止条件
+    per_G_loss = 99
+    per_D_loss = 99
+
+    toleration = 0
     # 此处开始训练
+    # 使用cuDNN加速训练
+    if self.cuDNN:
+        cudnn.enabled = True
+        cudnn.benchmark = True
+        cudnn.deterministic = True
+    generator.train()
+    discriminator.train()
     # 使用cuDNN加速训练
     if self.cuDNN:
         cudnn.enabled = True
@@ -231,7 +275,13 @@
     for epoch in range(self.epochs):
         d_epoch_loss = 0
         g_epoch_loss = 0
+        d_epoch_loss = 0
+        g_epoch_loss = 0
         # 断点训练参数设置
+        if self.resume != ['']:
+
+            g_path_checkpoint = self.resume[0]
+            d_path_checkpoint = self.resume[1]
         if self.resume != ['']:
 
             g_path_checkpoint = self.resume[0]
@@ -255,8 +305,27 @@
 
             epoch = g_epoch
 
+            g_checkpoint = torch.load(g_path_checkpoint)  # 加载断点
+            generator.load_state_dict(g_checkpoint['net'])
+            g_optimizer.load_state_dict(g_checkpoint['optimizer'])
+            g_epoch = g_checkpoint['epoch']  # 设置开始的epoch
+            loss.load_state_dict = g_checkpoint['loss']
+
+            d_checkpoint = torch.load(d_path_checkpoint)  # 加载断点
+            discriminator.load_state_dict(d_checkpoint['net'])
+            d_optimizer.load_state_dict(d_checkpoint['optimizer'])
+            d_epoch = d_checkpoint['epoch']  # 设置开始的epoch
+            loss.load_state_dict = d_checkpoint['loss']
+
+            if g_epoch != d_epoch:
+                print('given models are mismatched')
+                raise NotImplementedError
+
+            epoch = g_epoch
+
             print('继续第：{}轮训练'.format(epoch + 1))
 
+            self.resume = ['']  # 跳出循环
             self.resume = ['']  # 跳出循环
         print('第{}轮训练'.format(epoch + 1))
         pbar = tqdm(enumerate(train_loader), total=len(train_loader), bar_format='{l_bar}{bar:10}| {n_fmt}/{'
@@ -265,6 +334,8 @@
             target, (img, label) = data
             # print(img)
             # 对输入图像进行处理
+            # print(img)
+            # 对输入图像进行处理
             img_lab = PSrgb2lab(img)
             gray, a, b = torch.split(img_lab, [1, 1, 1], 1)
             color = torch.cat([a, b], dim=1)
@@ -276,8 +347,11 @@
             img_gray = img_2gray(img)
             img_gray = img_gray.to(device)'''
 
+            '''img = img.to(device)
+            img_gray = img_2gray(img)
+            img_gray = img_gray.to(device)'''
+
             with autocast(enabled=self.amp):
-<<<<<<< HEAD
                 '''---------------训练判别模型---------------'''
                 real_outputs = discriminator(color / lamb)
                 fake = generator(gray)  # 记得输入要换成明度！！！
@@ -331,31 +405,6 @@
                                  "-----------PSN: %.4f-------loss: %.4f"
                                  % (epoch + 1, self.epochs, target + 1, len(train_loader), g_output.item(),
                                     d_output.item(), psn, g_optimizer.state_dict()['param_groups'][0]['lr']))
-=======
-                fake = mode(gray)
-                output = loss(fake, color / lamb)
-                output.backward()
-                optimizer.step()
-                Coslr.step()
-            with torch.no_grad():  # 不需要梯度操作，节省显存空间
-
-                fake_tensor = torch.zeros(
-                    (self.batch_size, 3, self.img_size[0], self.img_size[1]), dtype=torch.float32)
-                fake_tensor[:, 0, :, :] = gray[:, 0, :, :]  # 主要切片位置
-                fake_tensor[:, 1:, :, :] = fake * lamb
-                fake_img = np.array(
-                    img_pil(PSlab2rgb(fake_tensor)[0]), dtype=np.float32)
-                # print(fake_img)
-                # 加入新的评价指标：PSN,SSIM
-                real_pil = img_pil(img[0])
-                psn = peak_signal_noise_ratio(np.array(real_pil, dtype=np.float32) / 255., fake_img / 255.,
-                                              data_range=1)
-
-                pbar.set_description("Epoch [%d/%d] ---------------  Batch [%d/%d] ---------------  loss: %.4f "
-                                     "---------------PSN: %.4f--------lr: %.4f"
-
-                                     % (epoch + 1, self.epochs, target + 1, len(train_loader), output.item(), psn, optimizer.param_groups[0]['lr']))
->>>>>>> 4f009eb3
 
         g_checkpoint = {
             'net': generator.state_dict(),
@@ -366,54 +415,64 @@
         d_checkpoint = {
             'net': discriminator.state_dict(),
             'optimizer': d_optimizer.state_dict(),
-            'epoch': epoch,
-            'loss': loss.state_dict()
-        }
-        # 保持最佳模型
-
-        if g_output.item() < min(loss_all):
+            g_checkpoint = {
+                'net': generator.state_dict(),
+                'optimizer': g_optimizer.state_dict(),
+                'epoch': epoch,
+                'loss': loss.state_dict()
+            }
+            d_checkpoint = {
+                'net': discriminator.state_dict(),
+                'optimizer': d_optimizer.state_dict(),
+                'epoch': epoch,
+                'loss': loss.state_dict()
+            }
+            # 保持最佳模型
+            # 保持最佳模型
+
+            if g_output.item() < min(loss_all):
             torch.save(g_checkpoint, path + '/generator/best.pt')
-        loss_all.append(g_output.item())
-
-        # 保持训练权重
-        torch.save(g_checkpoint, path + '/generator/last.pt')
-        torch.save(d_checkpoint, path + '/discriminator/last.pt')
-
-        # 写入日志文件
-        to_write = train_log_txt_formatter.format(time_str=time.strftime("%Y_%m_%d_%H:%M:%S"),
-                                                  epoch=epoch + 1,
-                                                  gloss_str=" ".join(
+            loss_all.append(g_output.item())
+            if g_output.item() < min(loss_all):
+            torch.save(g_checkpoint, path + '/generator/best.pt')
+            loss_all.append(g_output.item())
+
+            # 保持训练权重
+            torch.save(g_checkpoint, path + '/generator/last.pt')
+            torch.save(d_checkpoint, path + '/discriminator/last.pt')
+            torch.save(g_checkpoint, path + '/generator/last.pt')
+            torch.save(d_checkpoint, path + '/discriminator/last.pt')
+
+            # 写入日志文件
+            to_write = train_log_txt_formatter.format(time_str=time.strftime("%Y_%m_%d_%H:%M:%S"),
+                                                      epoch=epoch + 1,
+                                                      gloss_str=" ".join(
                                                       ["{:4f}".format(g_output.item())]),
-<<<<<<< HEAD
-                                                  gloss_str=" ".join(
+                                                      gloss_str=" ".join(
                                                       ["{:4f}".format(g_output.item())]),
-=======
->>>>>>> 4f009eb3
-                                                  dloss_str=" ".join(["{:4f}".format(d_output.item())]))
-        with open(train_log, "a") as f:
+                                                      dloss_str=" ".join(["{:4f}".format(d_output.item())]))
+            with open(train_log, "a") as f:
             f.write(to_write)
 
             # 5 epochs for saving another model
-        if (epoch + 1) % 10 == 0 and (epoch + 1) >= 10:
+            if (epoch + 1) % 10 == 0 and (epoch + 1) >= 10:
             torch.save(g_checkpoint, path + '/generator/%d.pt' % (epoch + 1))
             torch.save(d_checkpoint, path + '/discriminator/%d.pt' %
                        (epoch + 1))
-<<<<<<< HEAD
             torch.save(d_checkpoint, path + '/discriminator/%d.pt' %
                        (epoch + 1))
-=======
->>>>>>> 4f009eb3
-        # 可视化训练结果
-        log.add_images('real', img, epoch + 1)
-        log.add_images('fake', PSlab2rgb(fake_tensor), epoch + 1)
-
-    log.close()
-
-
-def parse_args():
-    parser = argparse.ArgumentParser()  # 命令行选项、参数和子命令解析器
-    parser.add_argument("--data", type=str,
-                        default='../datasets/coco5000', help="path to dataset")
+            # 可视化训练结果
+            log.add_images('real', img, epoch + 1)
+            log.add_images('fake', PSlab2rgb(fake_tensor), epoch + 1)
+
+            log.close()
+
+
+            def parse_args():
+            parser = argparse.ArgumentParser()  # 命令行选项、参数和子命令解析器
+            parser.add_argument("--data", type=str,
+                                default='../datasets/coco5000', help="path to dataset")
+            default = '../datasets/coco5000', help = "path to dataset")
     parser.add_argument("--epochs", type=int, default=1000,
                         help="number of epochs of training")  # 迭代次数
     parser.add_argument("--batch_size", type=int, default=8,
@@ -435,7 +494,9 @@
     parser.add_argument("--loss", type=str, default='bce',
                         choices=['BCEBlurWithLogitsLoss', 'mse', 'bce',
                                  'FocalLoss'],
-                        help="loss function")
+                        'FocalLoss'],
+    help = "loss function")
+        parser.add_argument("--lr", type=float, default=3.5e-4,
     parser.add_argument("--lr", type=float, default=3.5e-4,
                         help="learning rate, for adam is 1-e3, SGD is 1-e2")  # 学习率
     parser.add_argument("--momentum", type=float, default=0.5,
@@ -450,15 +511,12 @@
                         help="using cosine learning decay")
     parser.add_argument("--llamb", type=bool, default=False,
                         help="using yolo tactic")
+    parser.add_argument("--coslr", type=bool, default=False,
+                        help="using cosine learning decay")
+    parser.add_argument("--llamb", type=bool, default=False,
+                        help="using yolo tactic")
     parser.add_argument("--device", type=str, default='cuda', choices=['cpu', 'cuda'],
                         help="select your device to train, if you have a gpu, use 'cuda:0'!")  # 训练设备
-<<<<<<< HEAD
-=======
-    parser.add_argument("--save_path", type=str, default='runs/',
-                        help="where to save your data")  # 保存位置
-    parser.add_argument("--cuDNN", type=bool, default=True,
-                        help="using cudnn to accalerate your train")
->>>>>>> 4f009eb3
     parser.add_argument("--save_path", type=str, default='runs/',
                         help="where to save your data")  # 保存位置
     parser.add_argument("--benchmark", type=bool, default=False, help="whether using torch.benchmark to accelerate "
