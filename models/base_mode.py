from models.common import Conv, C2f, CA, SPPELAN, RepNCSPELAN4, Concat, EMA, ADown, SPPF, SimAM, CBAM
from utils.model_map import model_structure
import torch
import torch.nn as nn

from models.common import Conv, C2f, CA, SPPELAN, RepNCSPELAN4, Concat, EMA, ADown, Conv2dSame


# 模型体量太小的话，显卡占用会很低
class BaseModel(nn.Module):
    def __init__(self):
        super(BaseModel, self).__init__()
        self.conv1 = nn.Sequential(
            Conv(1, 8, 3, 2),
            nn.LeakyReLU(),
            Conv(8, 16, 3),
            nn.Upsample(scale_factor=2),
            nn.LeakyReLU(),
            Conv(16, 32, 5, 2),
            nn.LeakyReLU(),
            Conv(32, 32, 3),
            nn.Upsample(scale_factor=2),
            nn.LeakyReLU(),
            Conv(32, 16, 3, 2),
            nn.LeakyReLU(),
            Conv(16, 8, 3),
            nn.Upsample(scale_factor=2),
            nn.LeakyReLU(),
            Conv(8, 2, 3),
            nn.Tanh()  # 预测值映射
        )

    def forward(self, x):
        x = self.conv1(x)
        x = x.view(-1, 2, 480, 480)
        x = torch.permute(x, (0, 2, 3, 1))

        return x


class ConvertV1(nn.Module):

    def __init__(self):
        super(ConvertV1, self).__init__()
        self.conv1 = Conv(1, 8, 3)
        self.conv2 = CA(8, 8)
        self.conv3 = RepNCSPELAN4(8, 16, 16, 8)
        self.conv4 = RepNCSPELAN4(16, 32, 32, 16)
        self.conv5 = SPPELAN(32, 32, 16)
        self.conv6 = RepNCSPELAN4(32, 16, 16, 8)
        self.conv7 = RepNCSPELAN4(24, 12, 12, 6)
        self.conv8 = Conv(44, 8, 3)
        self.conv9 = Conv(8, 2, 3, act=False)
        self.tanh = nn.Tanh()
        self.concat = Concat()
        self.upsample = nn.Upsample(scale_factor=2)
        self.pool = nn.MaxPool2d(4, 2, 1)

    def forward(self, x):
        # head net
        x1 = self.conv1(x)
        x2 = self.conv2(x1)
        x3 = self.conv3(x2)
        x3 = self.upsample(x3)
        x4 = self.conv4(x3)
        x5 = self.conv5(x4)
        x5 = self.pool(x5)
        x6 = self.conv6(x5)

        # neck net
        x7 = self.concat([x2, x6])
        x7 = self.conv7(x7)
        x7 = self.concat([x5, x7])
        x8 = self.conv8(x7)
        x9 = self.conv9(x8)
        x10 = self.tanh(x9)

        x = x10.view(-1, 2, x.shape[2], x.shape[3])

        return x


class Generator(nn.Module):
    """
    this is a light net for V1
    """


class Generator(nn.Module):

    def __init__(self) -> None:
        super(Generator, self).__init__()
        self.conv1 = Conv(1, 8, 3)
        self.conv2 = nn.Sequential(Conv(8, 16, 5),
                                   ADown(16, 16))
        self.conv3 = C2f(16, 32, 3)
        self.conv4 = nn.Sequential(Conv(32, 64, 5),
                                   ADown(64, 64),
                                   C2f(64, 128, 3)
                                   )
        self.conv5 = nn.Sequential(SPPELAN(128, 128, 64),
                                   ADown(128, 128))
        self.conv6 = nn.Sequential(C2f(128, 64),
                                   nn.Upsample(scale_factor=2),
                                   Conv(64, 64, 5))
        self.conv7 = nn.Sequential(C2f(64, 64),
                                   nn.Upsample(scale_factor=2))
        self.conv8 = nn.Sequential(Conv(96, 64, 3),
                                   nn.Upsample(scale_factor=2),
                                   )
        self.conv9 = nn.Sequential(C2f(64, 48),
                                   Conv(48, 16, 3))
        self.conv10 = nn.Sequential(C2f(16, 8),
                                    Conv(8, 2, 3, act=False)
                                    )
        self.tanh = nn.Tanh()
        self.concat = Concat()

    def forward(self, x):
        # head net
        x1 = self.conv1(x)
        x2 = self.conv2(x1)
        x3 = self.conv3(x2)
        x4 = self.conv4(x3)
        x5 = self.conv5(x4)
        x6 = self.conv6(x5)

        # neck net

        x7 = self.conv7(x6)
        x10 = self.concat([x3, x7])
        x10 = self.conv8(x10)
        x11 = self.conv9(x10)
        x12 = self.conv10(x11)
        x13 = self.tanh(x12)

        x = x13.view(-1, 2, x.shape[2], x.shape[3])

        return x


class Discriminator(nn.Module):
    """
    Discriminator model with no activation function
    """

    def __init__(self):
        super(Discriminator, self).__init__()
        self.conv_in = nn.Sequential(Conv(2, 16, 3, act=False),
                                     nn.LeakyReLU())
        self.conv1 = nn.Sequential(Conv(16, 32, 3, 2, act=False),
                                   nn.LeakyReLU(),
                                   Conv(32, 16, 3, 2, act=False),
                                   nn.LeakyReLU(),
                                   nn.MaxPool2d(3, 2, 1),
                                   Conv(16, 8, 3, 2, act=False),
                                   nn.LeakyReLU(),
                                   Conv(8, 4, 3, 2, act=False),
                                   nn.LeakyReLU(),
                                   nn.MaxPool2d(3, 2, 1)
                                   )
        self.conv_out = Conv(4, 1, 3, act=False)  # 记得替换激活函数
        self.liner = nn.Linear(8192, 1)
        self.sig = nn.Sigmoid()

    def forward(self, x):
        x1 = self.conv_in(x)
        x2 = self.conv1(x1)
        x3 = self.conv_out(x2)
        x4 = x3.view(x.shape[0], -1)

        x = self.sig(x4)

        return x

<<<<<<< HEAD

=======
        x = x13.view(-1, 2, x.shape[2], x.shape[3])

        return x


class Discriminator(nn.Module):
    """
    Discriminator model with no activation function
    """

    def __init__(self):
        super(Discriminator, self).__init__()
        self.conv_in = nn.Sequential(Conv(2, 16, 3, act=False),
                                     nn.LeakyReLU())
        self.conv1 = nn.Sequential(Conv(16, 32, 3, 2, act=False),
                                   nn.LeakyReLU(),
                                   Conv(32, 16, 3, 2, act=False),
                                   nn.LeakyReLU(),
                                   nn.MaxPool2d(3, 2, 1),
                                   Conv(16, 8, 3, 2, act=False),
                                   nn.LeakyReLU(),
                                   Conv(8, 4, 3, 2, act=False),
                                   nn.LeakyReLU(),
                                   nn.MaxPool2d(3, 2, 1)
                                   )
        self.conv_out = Conv(4, 1, 3, act=False)  # 记得替换激活函数
        self.liner = nn.Linear(8192, 1)
        self.sig = nn.Sigmoid()

    def forward(self, x):
        x1 = self.conv_in(x)
        x2 = self.conv1(x1)
        x3 = self.conv_out(x2)
        x4 = x3.view(x.shape[0], -1)

        x = self.sig(x4)

        return x


>>>>>>> 4f009eb3
if __name__ == '__main__':
    model = Discriminator()
    # model_ = Generator()
    d_params, d_macs = model_structure(model, (2, 256, 256))
    # d_params, d_macs = model_structure(model_, (1, 256, 256))
    print(d_params, d_macs)<|MERGE_RESOLUTION|>--- conflicted
+++ resolved
@@ -81,6 +81,9 @@
 
 
 class Generator(nn.Module):
+
+
+class Generator(nn.Module):
     """
     this is a light net for V1
     """
@@ -89,6 +92,7 @@
 class Generator(nn.Module):
 
     def __init__(self) -> None:
+        super(Generator, self).__init__()
         super(Generator, self).__init__()
         self.conv1 = Conv(1, 8, 3)
         self.conv2 = nn.Sequential(Conv(8, 16, 5),
@@ -170,12 +174,6 @@
         x4 = x3.view(x.shape[0], -1)
 
         x = self.sig(x4)
-
-        return x
-
-<<<<<<< HEAD
-
-=======
         x = x13.view(-1, 2, x.shape[2], x.shape[3])
 
         return x
@@ -216,7 +214,14 @@
         return x
 
 
->>>>>>> 4f009eb3
+if __name__ == '__main__':
+    model = Discriminator()
+    # model_ = Generator()
+    d_params, d_macs = model_structure(model, (2, 256, 256))
+    # d_params, d_macs = model_structure(model_, (1, 256, 256))
+    print(d_params, d_macs)
+
+
 if __name__ == '__main__':
     model = Discriminator()
     # model_ = Generator()
