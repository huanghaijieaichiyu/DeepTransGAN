import torch.nn.functional as F
import math

import numpy as np
import torch
import torch.nn as nn
from timm.models.layers import DropPath

# 解决pytorch conv2d stride与padding=‘same’ 不能同时使用问题


class Conv2dSame(torch.nn.Conv2d):

    def calc_same_pad(self, i: int, k: int, s: int, d: int) -> int:
        return max((math.ceil(i / s) - 1) * s + (k - 1) * d + 1 - i, 0)

    def forward(self, x: torch.Tensor) -> torch.Tensor:
        ih, iw = x.size()[-2:]

        pad_h = self.calc_same_pad(
            i=ih, k=self.kernel_size[0], s=self.stride[0], d=self.dilation[0])
        pad_w = self.calc_same_pad(
            i=iw, k=self.kernel_size[1], s=self.stride[1], d=self.dilation[1])

        if pad_h > 0 or pad_w > 0:
            x = F.pad(
                x, [pad_w // 2, pad_w - pad_w // 2,
                    pad_h // 2, pad_h - pad_h // 2]
            )
        return F.conv2d(
            x,
            self.weight,
            self.bias,
            self.stride,
            self.padding,
            self.dilation,
            self.groups,
        )


class Mlp(nn.Module):
    def __init__(self, in_features, hidden_features=None, out_features=None, act_layer=nn.GELU, drop=0.):
        super().__init__()
        out_features = out_features or in_features
        hidden_features = hidden_features or in_features
        self.fc1 = nn.Linear(in_features, hidden_features)
        self.act = act_layer()
        self.fc2 = nn.Linear(hidden_features, out_features)
        self.drop = nn.Dropout(drop)

    def forward(self, x):
        x = self.fc1(x)
        x = self.act(x)
        x = self.drop(x)
        x = self.fc2(x)
        x = self.drop(x)
        return x


class DilateAttention(nn.Module):
    "Implementation of Dilate-attention"

    def __init__(self, head_dim, qk_scale=None, attn_drop=0, kernel_size=3, dilation=1):
        super().__init__()
        self.head_dim = head_dim
        self.scale = qk_scale or head_dim ** -0.5
        self.kernel_size = kernel_size
        self.unfold = nn.Unfold(kernel_size, dilation,
                                dilation * (kernel_size - 1) // 2, 1)
        self.attn_drop = nn.Dropout(attn_drop)

    def forward(self, q, k, v):
        # B, C//3, H, W
        B, d, H, W = q.shape

        q = q.reshape([B, d // self.head_dim, self.head_dim, 1,
                      H * W]).permute(0, 1, 4, 3, 2)  # B,h,N,1,d
        k = self.unfold(k).reshape(
            [B, d // self.head_dim, self.head_dim, self.kernel_size * self.kernel_size, H * W]).permute(0, 1, 4, 2,
                                                                                                        3)  # B,h,N,d,k*k
        attn = (q @ k) * self.scale  # B,h,N,1,k*k
        attn = attn.softmax(dim=-1)
        attn = self.attn_drop(attn)
        v = self.unfold(v).reshape(
            [B, d // self.head_dim, self.head_dim, self.kernel_size * self.kernel_size, H * W]).permute(0, 1, 4, 3,
                                                                                                        2)  # B,h,N,k*k,d
        x = (attn @ v).transpose(1, 2).reshape(B, H, W, d)
        return x


class MultiDilatelocalAttention(nn.Module):
    "Implementation of Dilate-attention"

    def __init__(self, dim, num_heads=4, qkv_bias=False, qk_scale=None,
                 attn_drop=0., proj_drop=0., kernel_size=3, dilation=[1, 2]):
        super().__init__()
        self.dim = dim
        self.num_heads = num_heads
        head_dim = dim // num_heads
        self.dilation = dilation
        self.kernel_size = kernel_size
        self.scale = qk_scale or head_dim ** -0.5
        self.num_dilation = len(dilation)

        assert num_heads % self.num_dilation == 0, f"num_heads{num_heads} must be the times of num_dilation{self.num_dilation}!!"
        self.qkv = nn.Conv2d(dim, dim * 3, 1, bias=qkv_bias)
        self.dilate_attention = nn.ModuleList(
            [DilateAttention(head_dim, qk_scale, attn_drop, kernel_size, dilation[i])
             for i in range(self.num_dilation)])
        self.proj = nn.Linear(dim, dim)
        self.proj_drop = nn.Dropout(proj_drop)

    def forward(self, x):
        x = x.permute(0, 3, 1, 2)  # B, C, H, W
        B, C, H, W = x.shape

        qkv = self.qkv(x).reshape(B, 3, self.num_dilation, C //
                                  self.num_dilation, H, W).permute(2, 1, 0, 3, 4, 5)
        # num_dilation,3,B,C//num_dilation,H,W
        x = x.reshape(B, self.num_dilation, C //
                      self.num_dilation, H, W).permute(1, 0, 3, 4, 2)
        # num_dilation, B, H, W, C//num_dilation
        for i in range(self.num_dilation):
            x[i] = self.dilate_attention[i](
                qkv[i][0], qkv[i][1], qkv[i][2])  # B, H, W,C//num_dilation
        x = x.permute(1, 2, 3, 0, 4).reshape(B, H, W, C)
        x = self.proj(x)
        x = self.proj_drop(x)
        return x


class DilateBlock(nn.Module):
    "Implementation of Dilate-attention block"

    def __init__(self, dim, num_heads=4, mlp_ratio=4., qkv_bias=False, qk_scale=None, drop=0., attn_drop=0.,
                 drop_path=0., act_layer=nn.GELU, norm_layer=nn.LayerNorm, kernel_size=3, dilation=[1, 2],
                 cpe_per_block=False):
        super().__init__()
        self.dim = dim
        self.num_heads = num_heads
        self.mlp_ratio = mlp_ratio
        self.kernel_size = kernel_size
        self.dilation = dilation
        self.cpe_per_block = cpe_per_block
        if self.cpe_per_block:
            self.pos_embed = nn.Conv2d(dim, dim, 3, padding=1, groups=dim)
        self.norm1 = norm_layer(dim)
        self.attn = MultiDilatelocalAttention(dim, num_heads=num_heads, qkv_bias=qkv_bias, qk_scale=qk_scale,
                                              attn_drop=attn_drop, kernel_size=kernel_size, dilation=dilation)

        self.drop_path = DropPath(
            drop_path) if drop_path > 0. else nn.Identity()

    def forward(self, x):
        x = x.permute(0, 3, 2, 1)
        x = x + self.drop_path(self.attn(self.norm1(x)))
        x = x.permute(0, 3, 2, 1)
        # B, C, H, W
        return x


def autopad(k, p=None, d=1):  # kernel, padding, dilation
    # Pad to 'same' shape outputs
    if d > 1:
        k = d * (k - 1) + 1 if isinstance(k,
                                          int) else [d * (x - 1) + 1 for x in k]  # actual kernel-size
    if p is None:
        p = k // 2 if isinstance(k, int) else [x // 2 for x in k]  # auto-pad
    return p


class Conv(nn.Module):
    # Standard convolution with args(ch_in, ch_out, kernel, stride, padding, groups, dilation, activation)
    default_act = nn.SiLU()  # default activation

    def __init__(self, c1, c2, k=1, s=1, p=None, g=1, d=1, act=True):
        super().__init__()
        self.conv = nn.Conv2d(c1, c2, k, s, autopad(
            k, p, d), groups=g, dilation=d, bias=False)
        self.bn = nn.BatchNorm2d(c2)
        self.act = self.default_act if act is True else act if isinstance(
            act, nn.Module) else nn.Identity()

    def forward(self, x):
        return self.act(self.bn(self.conv(x)))

    def forward_fuse(self, x):
        return self.act(self.conv(x))


class C3_DilateBlock(nn.Module):
    # CSP Bottleneck with 3 convolutions
    # ch_in, ch_out, number, shortcut, groups, expansion
    def __init__(self, c1, c2, n=1, shortcut=True, g=1, e=0.5):
        super().__init__()
        c_ = int(c2 * e)  # hidden channels
        self.cv1 = Conv(c1, c_, 1, 1)
        self.cv2 = Conv(c1, c_, 1, 1)
        self.cv3 = Conv(2 * c_, c2, 1)  # optional act=FReLU(c2)
        self.m = nn.Sequential(*(DilateBlock(c_) for _ in range(n)))

    def forward(self, x):
        return self.cv3(torch.cat((self.m(self.cv1(x)), self.cv2(x)), 1))


class AConv(nn.Module):
    def __init__(self, c1, c2):  # ch_in, ch_out, shortcut, kernels, groups, expand
        super().__init__()
        self.cv1 = Conv(c1, c2, 3, 2, 1)

    def forward(self, x):
        x = torch.nn.functional.avg_pool2d(x, 2, 1, 0, False, True)
        return self.cv1(x)


class ADown(nn.Module):
    def __init__(self, c1, c2):  # ch_in, ch_out, shortcut, kernels, groups, expand
        super().__init__()
        self.c = c2 // 2
        self.cv1 = Conv(c1 // 2, self.c, 3, 2, 1)
        self.cv2 = Conv(c1 // 2, self.c, 1, 1, 0)

    def forward(self, x):
        x = torch.nn.functional.avg_pool2d(x, 2, 1, 0, False, True)
        x1, x2 = x.chunk(2, 1)
        x1 = self.cv1(x1)
        x2 = torch.nn.functional.max_pool2d(x2, 3, 2, 1)
        x2 = self.cv2(x2)
        return torch.cat((x1, x2), 1)


class RepConvN(nn.Module):
    """RepConv is a basic rep-style block, including training and deploy status
    This code is based on https://github.com/DingXiaoH/RepVGG/blob/main/repvgg.py
    """
    default_act = nn.SiLU()  # default activation

    def __init__(self, c1, c2, k=3, s=1, p=1, g=1, d=1, act=True, bn=False, deploy=False):
        super().__init__()
        assert k == 3 and p == 1
        self.g = g
        self.c1 = c1
        self.c2 = c2
        self.act = self.default_act if act is True else act if isinstance(
            act, nn.Module) else nn.Identity()

        self.bn = None
        self.conv1 = Conv(c1, c2, k, s, p=p, g=g, act=False)
        self.conv2 = Conv(c1, c2, 1, s, p=(p - k // 2), g=g, act=False)

    def forward_fuse(self, x):
        """Forward process"""
        return self.act(self.conv(x))

    def forward(self, x):
        """Forward process"""
        id_out = 0 if self.bn is None else self.bn(x)
        return self.act(self.conv1(x) + self.conv2(x) + id_out)

    def get_equivalent_kernel_bias(self):
        kernel3x3, bias3x3 = self._fuse_bn_tensor(self.conv1)
        kernel1x1, bias1x1 = self._fuse_bn_tensor(self.conv2)
        kernelid, biasid = self._fuse_bn_tensor(self.bn)
        return kernel3x3 + self._pad_1x1_to_3x3_tensor(kernel1x1) + kernelid, bias3x3 + bias1x1 + biasid

    def _avg_to_3x3_tensor(self, avgp):
        channels = self.c1
        groups = self.g
        kernel_size = avgp.kernel_size
        input_dim = channels // groups
        k = torch.zeros((channels, input_dim, kernel_size, kernel_size))
        k[np.arange(channels), np.tile(np.arange(input_dim),
                                       groups), :, :] = 1.0 / kernel_size ** 2
        return k

    def _pad_1x1_to_3x3_tensor(self, kernel1x1):
        if kernel1x1 is None:
            return 0
        else:
            return torch.nn.functional.pad(kernel1x1, [1, 1, 1, 1])

    def _fuse_bn_tensor(self, branch):
        if branch is None:
            return 0, 0
        if isinstance(branch, Conv):
            kernel = branch.conv.weight
            running_mean = branch.bn.running_mean
            running_var = branch.bn.running_var
            gamma = branch.bn.weight
            beta = branch.bn.bias
            eps = branch.bn.eps
        elif isinstance(branch, nn.BatchNorm2d):
            if not hasattr(self, 'id_tensor'):
                input_dim = self.c1 // self.g
                kernel_value = np.zeros(
                    (self.c1, input_dim, 3, 3), dtype=np.float32)
                for i in range(self.c1):
                    kernel_value[i, i % input_dim, 1, 1] = 1
                self.id_tensor = torch.from_numpy(
                    kernel_value).to(branch.weight.device)
            kernel = self.id_tensor
            running_mean = branch.running_mean
            running_var = branch.running_var
            gamma = branch.weight
            beta = branch.bias
            eps = branch.eps
        std = (running_var + eps).sqrt()
        t = (gamma / std).reshape(-1, 1, 1, 1)
        return kernel * t, beta - running_mean * gamma / std

    def fuse_convs(self):
        if hasattr(self, 'conv'):
            return
        kernel, bias = self.get_equivalent_kernel_bias()
        self.conv = nn.Conv2d(in_channels=self.conv1.conv.in_channels,
                              out_channels=self.conv1.conv.out_channels,
                              kernel_size=self.conv1.conv.kernel_size,
                              stride=self.conv1.conv.stride,
                              padding=self.conv1.conv.padding,
                              dilation=self.conv1.conv.dilation,
                              groups=self.conv1.conv.groups,
                              bias=True).requires_grad_(False)
        self.conv.weight.data = kernel
        self.conv.bias.data = bias
        for para in self.parameters():
            para.detach_()
        self.__delattr__('conv1')
        self.__delattr__('conv2')
        if hasattr(self, 'nm'):
            self.__delattr__('nm')
        if hasattr(self, 'bn'):
            self.__delattr__('bn')
        if hasattr(self, 'id_tensor'):
            self.__delattr__('id_tensor')


class SP(nn.Module):
    def __init__(self, k=3, s=1):
        super(SP, self).__init__()
        self.m = nn.MaxPool2d(kernel_size=k, stride=s, padding=k // 2)

    def forward(self, x):
        return self.m(x)


class MP(nn.Module):
    # Max pooling
    def __init__(self, k=2):
        super(MP, self).__init__()
        self.m = nn.MaxPool2d(kernel_size=k, stride=k)

    def forward(self, x):
        return self.m(x)


class ConvTranspose(nn.Module):
    # Convolution transpose 2d layer
    default_act = nn.SiLU()  # default activation

    def __init__(self, c1, c2, k=2, s=2, p=0, bn=True, act=True):
        super().__init__()
        self.conv_transpose = nn.ConvTranspose2d(c1, c2, k, s, p, bias=not bn)
        self.bn = nn.BatchNorm2d(c2) if bn else nn.Identity()
        self.act = self.default_act if act is True else act if isinstance(
            act, nn.Module) else nn.Identity()

    def forward(self, x):
        return self.act(self.bn(self.conv_transpose(x)))


class DWConv(Conv):
    # Depth-wise convolution
    # ch_in, ch_out, kernel, stride, dilation, activation
    def __init__(self, c1, c2, k=1, s=1, d=1, act=True):
        super().__init__(c1, c2, k, s, g=math.gcd(c1, c2), d=d, act=act)


class DWConvTranspose2d(nn.ConvTranspose2d):
    # Depth-wise transpose convolution
    # ch_in, ch_out, kernel, stride, padding, padding_out
    def __init__(self, c1, c2, k=1, s=1, p1=0, p2=0):
        super().__init__(c1, c2, k, s, p1, p2, groups=math.gcd(c1, c2))


class DFL(nn.Module):
    # DFL module
    def __init__(self, c1=17):
        super().__init__()
        self.conv = nn.Conv2d(c1, 1, 1, bias=False).requires_grad_(False)
        self.conv.weight.data[:] = nn.Parameter(torch.arange(
            c1, dtype=torch.float).view(1, c1, 1, 1))  # / 120.0
        self.c1 = c1
        # self.bn = nn.BatchNorm2d(4)

    def forward(self, x):
        b, c, a = x.shape  # batch, channels, anchors
        return self.conv(x.view(b, 4, self.c1, a).transpose(2, 1).softmax(1)).view(b, 4, a)
        # return self.conv(x.view(b, self.c1, 4, a).softmax(1)).view(b, 4, a)


class BottleneckBase(nn.Module):
    # Standard bottleneck
    # ch_in, ch_out, shortcut, kernels, groups, expand
    def __init__(self, c1, c2, shortcut=True, g=1, k=(1, 3), e=0.5):
        super().__init__()
        c_ = int(c2 * e)  # hidden channels
        self.cv1 = Conv(c1, c_, k[0], 1)
        self.cv2 = Conv(c_, c2, k[1], 1, g=g)
        self.add = shortcut and c1 == c2

    def forward(self, x):
        return x + self.cv2(self.cv1(x)) if self.add else self.cv2(self.cv1(x))


class RBottleneckBase(nn.Module):
    # Standard bottleneck
    # ch_in, ch_out, shortcut, kernels, groups, expand
    def __init__(self, c1, c2, shortcut=True, g=1, k=(3, 1), e=0.5):
        super().__init__()
        c_ = int(c2 * e)  # hidden channels
        self.cv1 = Conv(c1, c_, k[0], 1)
        self.cv2 = Conv(c_, c2, k[1], 1, g=g)
        self.add = shortcut and c1 == c2

    def forward(self, x):
        return x + self.cv2(self.cv1(x)) if self.add else self.cv2(self.cv1(x))


class RepNRBottleneckBase(nn.Module):
    # Standard bottleneck
    # ch_in, ch_out, shortcut, kernels, groups, expand
    def __init__(self, c1, c2, shortcut=True, g=1, k=(3, 1), e=0.5):
        super().__init__()
        c_ = int(c2 * e)  # hidden channels
        self.cv1 = RepConvN(c1, c_, k[0], 1)
        self.cv2 = Conv(c_, c2, k[1], 1, g=g)
        self.add = shortcut and c1 == c2

    def forward(self, x):
        return x + self.cv2(self.cv1(x)) if self.add else self.cv2(self.cv1(x))


class Bottleneck(nn.Module):
    # Standard bottleneck
    # ch_in, ch_out, shortcut, kernels, groups, expand
    def __init__(self, c1, c2, shortcut=True, g=1, k=(3, 3), e=0.5):
        super().__init__()
        c_ = int(c2 * e)  # hidden channels
        self.cv1 = Conv(c1, c_, k[0], 1)
        self.cv2 = Conv(c_, c2, k[1], 1, g=g)
        self.add = shortcut and c1 == c2

    def forward(self, x):
        return x + self.cv2(self.cv1(x)) if self.add else self.cv2(self.cv1(x))


class RepNBottleneck(nn.Module):
    # Standard bottleneck
    # ch_in, ch_out, shortcut, kernels, groups, expand
    def __init__(self, c1, c2, shortcut=True, g=1, k=(3, 3), e=0.5):
        super().__init__()
        c_ = int(c2 * e)  # hidden channels
        self.cv1 = RepConvN(c1, c_, k[0], 1)
        self.cv2 = Conv(c_, c2, k[1], 1, g=g)
        self.add = shortcut and c1 == c2

    def forward(self, x):
        return x + self.cv2(self.cv1(x)) if self.add else self.cv2(self.cv1(x))


class Res(nn.Module):
    # ResNet bottleneck
    # ch_in, ch_out, shortcut, groups, expansion
    def __init__(self, c1, c2, shortcut=True, g=1, e=0.5):
        super(Res, self).__init__()
        c_ = int(c2 * e)  # hidden channels
        self.cv1 = Conv(c1, c_, 1, 1)
        self.cv2 = Conv(c_, c_, 3, 1, g=g)
        self.cv3 = Conv(c_, c2, 1, 1)
        self.add = shortcut and c1 == c2

    def forward(self, x):
        return x + self.cv3(self.cv2(self.cv1(x))) if self.add else self.cv3(self.cv2(self.cv1(x)))


class RepNRes(nn.Module):
    # ResNet bottleneck
    # ch_in, ch_out, shortcut, groups, expansion
    def __init__(self, c1, c2, shortcut=True, g=1, e=0.5):
        super(RepNRes, self).__init__()
        c_ = int(c2 * e)  # hidden channels
        self.cv1 = Conv(c1, c_, 1, 1)
        self.cv2 = RepConvN(c_, c_, 3, 1, g=g)
        self.cv3 = Conv(c_, c2, 1, 1)
        self.add = shortcut and c1 == c2

    def forward(self, x):
        return x + self.cv3(self.cv2(self.cv1(x))) if self.add else self.cv3(self.cv2(self.cv1(x)))


class BottleneckCSP(nn.Module):
    # CSP Bottleneck https://github.com/WongKinYiu/CrossStagePartialNetworks
    # ch_in, ch_out, number, shortcut, groups, expansion
    def __init__(self, c1, c2, n=1, shortcut=True, g=1, e=0.5):
        super().__init__()
        c_ = int(c2 * e)  # hidden channels
        self.cv1 = Conv(c1, c_, 1, 1)
        self.cv2 = nn.Conv2d(c1, c_, 1, 1, bias=False)
        self.cv3 = nn.Conv2d(c_, c_, 1, 1, bias=False)
        self.cv4 = Conv(2 * c_, c2, 1, 1)
        self.bn = nn.BatchNorm2d(2 * c_)  # applied to cat(cv2, cv3)
        self.act = nn.SiLU()
        self.m = nn.Sequential(
            *(Bottleneck(c_, c_, shortcut, g, e=1.0) for _ in range(n)))

    def forward(self, x):
        y1 = self.cv3(self.m(self.cv1(x)))
        y2 = self.cv2(x)
        return self.cv4(self.act(self.bn(torch.cat((y1, y2), 1))))


class CSP(nn.Module):
    # CSP Bottleneck with 3 convolutions
    # ch_in, ch_out, number, shortcut, groups, expansion
    def __init__(self, c1, c2, n=1, shortcut=True, g=1, e=0.5):
        super().__init__()
        c_ = int(c2 * e)  # hidden channels
        self.cv1 = Conv(c1, c_, 1, 1)
        self.cv2 = Conv(c1, c_, 1, 1)
        self.cv3 = Conv(2 * c_, c2, 1)  # optional act=FReLU(c2)
        self.m = nn.Sequential(
            *(Bottleneck(c_, c_, shortcut, g, e=1.0) for _ in range(n)))

    def forward(self, x):
        return self.cv3(torch.cat((self.m(self.cv1(x)), self.cv2(x)), 1))


class RepNCSP(nn.Module):
    # CSP Bottleneck with 3 convolutions
    # ch_in, ch_out, number, shortcut, groups, expansion
    def __init__(self, c1, c2, n=1, shortcut=True, g=1, e=0.5):
        super().__init__()
        c_ = int(c2 * e)  # hidden channels
        self.cv1 = Conv(c1, c_, 1, 1)
        self.cv2 = Conv(c1, c_, 1, 1)
        self.cv3 = Conv(2 * c_, c2, 1)  # optional act=FReLU(c2)
        self.m = nn.Sequential(
            *(RepNBottleneck(c_, c_, shortcut, g, e=1.0) for _ in range(n)))

    def forward(self, x):
        return self.cv3(torch.cat((self.m(self.cv1(x)), self.cv2(x)), 1))


class CSPBase(nn.Module):
    # CSP Bottleneck with 3 convolutions
    # ch_in, ch_out, number, shortcut, groups, expansion
    def __init__(self, c1, c2, n=1, shortcut=True, g=1, e=0.5):
        super().__init__()
        c_ = int(c2 * e)  # hidden channels
        self.cv1 = Conv(c1, c_, 1, 1)
        self.cv2 = Conv(c1, c_, 1, 1)
        self.cv3 = Conv(2 * c_, c2, 1)  # optional act=FReLU(c2)
        self.m = nn.Sequential(
            *(BottleneckBase(c_, c_, shortcut, g, e=1.0) for _ in range(n)))

    def forward(self, x):
        return self.cv3(torch.cat((self.m(self.cv1(x)), self.cv2(x)), 1))


class SPP(nn.Module):
    # Spatial Pyramid Pooling (SPP) layer https://arxiv.org/abs/1406.4729
    def __init__(self, c1, c2, k=(5, 9, 13)):
        super().__init__()
        c_ = c1 // 2  # hidden channels
        self.cv1 = Conv(c1, c_, 1, 1)
        self.cv2 = Conv(c_ * (len(k) + 1), c2, 1, 1)
        self.m = nn.ModuleList(
            [nn.MaxPool2d(kernel_size=x, stride=1, padding=x // 2) for x in k])

    def forward(self, x):
        x = self.cv1(x)
        return self.cv2(torch.cat([x] + [m(x) for m in self.m], 1))


class ASPP(torch.nn.Module):

    def __init__(self, in_channels, out_channels):
        super().__init__()
        kernel_sizes = [1, 3, 3, 1]
        dilations = [1, 3, 6, 1]
        paddings = [0, 3, 6, 0]
        self.aspp = torch.nn.ModuleList()
        for aspp_idx in range(len(kernel_sizes)):
            conv = torch.nn.Conv2d(
                in_channels,
                out_channels,
                kernel_size=kernel_sizes[aspp_idx],
                stride=1,
                dilation=dilations[aspp_idx],
                padding=paddings[aspp_idx],
                bias=True)
            self.aspp.append(conv)
        self.gap = torch.nn.AdaptiveAvgPool2d(1)
        self.aspp_num = len(kernel_sizes)
        for m in self.modules():
            if isinstance(m, torch.nn.Conv2d):
                n = m.kernel_size[0] * m.kernel_size[1] * m.out_channels
                m.weight.data.normal_(0, math.sqrt(2. / n))
                m.bias.data.fill_(0)

    def forward(self, x):
        avg_x = self.gap(x)
        out = []
        for aspp_idx in range(self.aspp_num):
            inp = avg_x if (aspp_idx == self.aspp_num - 1) else x
            out.append(F.relu_(self.aspp[aspp_idx](inp)))
        out[-1] = out[-1].expand_as(out[-2])
        out = torch.cat(out, dim=1)
        return out


class SPPCSPC(nn.Module):
    # CSP SPP https://github.com/WongKinYiu/CrossStagePartialNetworks
    def __init__(self, c1, c2, n=1, shortcut=False, g=1, e=0.5, k=(5, 9, 13)):
        super(SPPCSPC, self).__init__()
        c_ = int(2 * c2 * e)  # hidden channels
        self.cv1 = Conv(c1, c_, 1, 1)
        self.cv2 = Conv(c1, c_, 1, 1)
        self.cv3 = Conv(c_, c_, 3, 1)
        self.cv4 = Conv(c_, c_, 1, 1)
        self.m = nn.ModuleList(
            [nn.MaxPool2d(kernel_size=x, stride=1, padding=x // 2) for x in k])
        self.cv5 = Conv(4 * c_, c_, 1, 1)
        self.cv6 = Conv(c_, c_, 3, 1)
        self.cv7 = Conv(2 * c_, c2, 1, 1)

    def forward(self, x):
        x1 = self.cv4(self.cv3(self.cv1(x)))
        y1 = self.cv6(self.cv5(torch.cat([x1] + [m(x1) for m in self.m], 1)))
        y2 = self.cv2(x)
        return self.cv7(torch.cat((y1, y2), dim=1))


class SPPF(nn.Module):
    # Spatial Pyramid Pooling - Fast (SPPF) layer by Glenn Jocher
    def __init__(self, c1, c2, k=5):  # equivalent to SPP(k=(5, 9, 13))
        super().__init__()
        c_ = c1 // 2  # hidden channels
        self.cv1 = Conv(c1, c_, 1, 1)
        self.cv2 = Conv(c_ * 4, c2, 1, 1)
        self.m = nn.MaxPool2d(kernel_size=k, stride=1, padding=k // 2)
        # self.m = SoftPool2d(kernel_size=k, stride=1, padding=k // 2)

    def forward(self, x):
        x = self.cv1(x)

        y1 = self.m(x)
        y2 = self.m(y1)
        return self.cv2(torch.cat((x, y1, y2, self.m(y2)), 1))


class ReOrg(nn.Module):
    # yolo
    def __init__(self):
        super(ReOrg, self).__init__()

    def forward(self, x):  # x(b,c,w,h) -> y(b,4c,w/2,h/2)
        return torch.cat([x[..., ::2, ::2], x[..., 1::2, ::2], x[..., ::2, 1::2], x[..., 1::2, 1::2]], 1)


class Contract(nn.Module):
    # Contract width-height into channels, i.e. x(1,64,80,80) to x(1,256,40,40)
    def __init__(self, gain=2):
        super().__init__()
        self.gain = gain

    def forward(self, x):
        b, c, h, w = x.size()  # assert (h / s == 0) and (W / s == 0), 'Indivisible gain'
        s = self.gain
        x = x.view(b, c, h // s, s, w // s, s)  # x(1,64,40,2,40,2)
        x = x.permute(0, 3, 5, 1, 2, 4).contiguous()  # x(1,2,2,64,40,40)
        return x.view(b, c * s * s, h // s, w // s)  # x(1,256,40,40)


class Expand(nn.Module):
    # Expand channels into width-height, i.e. x(1,64,80,80) to x(1,16,160,160)
    def __init__(self, gain=2):
        super().__init__()
        self.gain = gain

    def forward(self, x):
        b, c, h, w = x.size()  # assert C / s ** 2 == 0, 'Indivisible gain'
        s = self.gain
        x = x.view(b, s, s, c // s ** 2, h, w)  # x(1,2,2,16,80,80)
        x = x.permute(0, 3, 4, 1, 5, 2).contiguous()  # x(1,16,80,2,80,2)
        return x.view(b, c // s ** 2, h * s, w * s)  # x(1,16,160,160)


class Concat(nn.Module):
    # Concatenate a list of tensors along dimension
    def __init__(self, dimension=1):
        super().__init__()
        self.d = dimension

    def forward(self, x):
        return torch.cat(x, self.d)


class Shortcut(nn.Module):
    def __init__(self, dimension=0):
        super(Shortcut, self).__init__()
        self.d = dimension

    def forward(self, x):
        return x[0] + x[1]


class Silence(nn.Module):
    def __init__(self):
        super(Silence, self).__init__()

    def forward(self, x):
        return x


##### GELAN #####

class SPPELAN(nn.Module):
    # spp-elan
    def __init__(self, c1, c2, c3):  # ch_in, ch_out, number, shortcut, groups, expansion
        super().__init__()
        self.c = c3
        self.cv1 = Conv(c1, c3, 1, 1)
        self.cv2 = SP(5)
        self.cv3 = SP(5)
        self.cv4 = SP(5)
        self.cv5 = Conv(4 * c3, c2, 1, 1)

    def forward(self, x):
        y = [self.cv1(x)]
        y.extend(m(y[-1]) for m in [self.cv2, self.cv3, self.cv4])
        return self.cv5(torch.cat(y, 1))


class RepNCSPELAN4(nn.Module):
    # csp-elan
    # ch_in, ch_out, number, shortcut, groups, expansion
    def __init__(self, c1, c2, c3, c4, c5=1):
        super().__init__()
        self.c = c3 // 2
        self.cv1 = Conv(c1, c3, 1, 1)
        self.cv2 = nn.Sequential(RepNCSP(c3 // 2, c4, c5), Conv(c4, c4, 3, 1))
        self.cv3 = nn.Sequential(RepNCSP(c4, c4, c5), Conv(c4, c4, 3, 1))
        self.cv4 = Conv(c3 + (2 * c4), c2, 1, 1)

    def forward(self, x):
        y = list(self.cv1(x).chunk(2, 1))
        y.extend((m(y[-1])) for m in [self.cv2, self.cv3])
        return self.cv4(torch.cat(y, 1))

    def forward_split(self, x):
        y = list(self.cv1(x).split((self.c, self.c), 1))
        y.extend(m(y[-1]) for m in [self.cv2, self.cv3])
        return self.cv4(torch.cat(y, 1))


#################


##### YOLOR #####

class ImplicitA(nn.Module):
    def __init__(self, channel):
        super(ImplicitA, self).__init__()
        self.channel = channel
        self.implicit = nn.Parameter(torch.zeros(1, channel, 1, 1))
        nn.init.normal_(self.implicit, std=.02)

    def forward(self, x):
        return self.implicit + x


class ImplicitM(nn.Module):
    def __init__(self, channel):
        super(ImplicitM, self).__init__()
        self.channel = channel
        self.implicit = nn.Parameter(torch.ones(1, channel, 1, 1))
        nn.init.normal_(self.implicit, mean=1., std=.02)

    def forward(self, x):
        return self.implicit * x


#################


##### CBNet #####

class CBLinear(nn.Module):
    # ch_in, ch_outs, kernel, stride, padding, groups
    def __init__(self, c1, c2s, k=1, s=1, p=None, g=1):
        super(CBLinear, self).__init__()
        self.c2s = c2s
        self.conv = nn.Conv2d(c1, sum(c2s), k, s,
                              autopad(k, p), groups=g, bias=True)

    def forward(self, x):
        outs = self.conv(x).split(self.c2s, dim=1)
        return outs


class CBFuse(nn.Module):
    def __init__(self, idx):
        super(CBFuse, self).__init__()
        self.idx = idx

    def forward(self, xs):
        target_size = xs[-1].shape[2:]
        res = [F.interpolate(x[self.idx[i]], size=target_size, mode='nearest')
               for i, x in enumerate(xs[:-1])]
        out = torch.sum(torch.stack(res + xs[-1:]), dim=0)
        return out


class C1(nn.Module):
    """CSP Bottleneck with 1 convolution."""

    def __init__(self, c1, c2, n=1):
        """Initializes the CSP Bottleneck with configurations for 1 convolution with arguments ch_in, ch_out, number."""
        super().__init__()
        self.cv1 = Conv(c1, c2, 1, 1)
        self.m = nn.Sequential(*(Conv(c2, c2, 3) for _ in range(n)))

    def forward(self, x):
        """Applies cross-convolutions to input in the C3 module."""
        y = self.cv1(x)
        return self.m(y) + y


class C2(nn.Module):
    """CSP Bottleneck with 2 convolutions."""

    def __init__(self, c1, c2, n=1, shortcut=True, g=1, e=0.5):
        """Initializes the CSP Bottleneck with 2 convolutions module with arguments ch_in, ch_out, number, shortcut,
        groups, expansion.
        """
        super().__init__()
        self.c = int(c2 * e)  # hidden channels
        self.cv1 = Conv(c1, 2 * self.c, 1, 1)
        self.cv2 = Conv(2 * self.c, c2, 1)  # optional act=FReLU(c2)
        # self.attention = ChannelAttention(2 * self.c)  # or SpatialAttention()
        self.m = nn.Sequential(
            *(Bottleneck(self.c, self.c, shortcut, g, k=((3, 3), (3, 3)), e=1.0) for _ in range(n)))

    def forward(self, x):
        """Forward pass through the CSP bottleneck with 2 convolutions."""
        a, b = self.cv1(x).chunk(2, 1)
        return self.cv2(torch.cat((self.m(a), b), 1))


class C2f(nn.Module):
    """Faster Implementation of CSP Bottleneck with 2 convolutions."""

    def __init__(self, c1, c2, n=1, shortcut=False, g=1, e=0.5):
        """Initialize CSP bottleneck layer with two convolutions with arguments ch_in, ch_out, number, shortcut, groups,
        expansion.
        """
        super().__init__()
        self.c = int(c2 * e)  # hidden channels
        self.cv1 = Conv(c1, 2 * self.c, 1, 1)
        self.cv2 = Conv((2 + n) * self.c, c2, 1)  # optional act=FReLU(c2)
        self.m = nn.ModuleList(Bottleneck(self.c, self.c, shortcut, g, k=(
            (3, 3), (3, 3)), e=1.0) for _ in range(n))

    def forward(self, x):
        """Forward pass through C2f layer."""
        y = list(self.cv1(x).chunk(2, 1))
        y.extend(m(y[-1]) for m in self.m)
        return self.cv2(torch.cat(y, 1))

    def forward_split(self, x):
        """Forward pass using split() instead of chunk()."""
        y = list(self.cv1(x).split((self.c, self.c), 1))
        y.extend(m(y[-1]) for m in self.m)
        return self.cv2(torch.cat(y, 1))


class C3(nn.Module):
    """CSP Bottleneck with 3 convolutions."""

    def __init__(self, c1, c2, n=1, shortcut=True, g=1, e=0.5):
        """Initialize the CSP Bottleneck with given channels, number, shortcut, groups, and expansion values."""
        super().__init__()
        c_ = int(c2 * e)  # hidden channels
        self.cv1 = Conv(c1, c_, 1, 1)
        self.cv2 = Conv(c1, c_, 1, 1)
        self.cv3 = Conv(2 * c_, c2, 1)  # optional act=FReLU(c2)
        self.m = nn.Sequential(
            *(Bottleneck(c_, c_, shortcut, g, k=((1, 1), (3, 3)), e=1.0) for _ in range(n)))

    def forward(self, x):
        """Forward pass through the CSP bottleneck with 2 convolutions."""
        return self.cv3(torch.cat((self.m(self.cv1(x)), self.cv2(x)), 1))


class C3x(C3):
    """C3 module with cross-convolutions."""

    def __init__(self, c1, c2, n=1, shortcut=True, g=1, e=0.5):
        """Initialize C3TR instance and set default parameters."""
        super().__init__(c1, c2, n, shortcut, g, e)
        self.c_ = int(c2 * e)
        self.m = nn.Sequential(
            *(Bottleneck(self.c_, self.c_, shortcut, g, k=((1, 3), (3, 1)), e=1) for _ in range(n)))


# SimAM
class SimAM(torch.nn.Module):
    def __init__(self, channels=None, out_channels=None, e_lambda=1e-4):
        super(SimAM, self).__init__()

        self.activaton = nn.Sigmoid()
        self.e_lambda = e_lambda

    def __repr__(self):
        s = self.__class__.__name__ + '('
        s += ('lambda=%f)' % self.e_lambda)
        return s

    @staticmethod
    def get_module_name():
        return "simam"

    def forward(self, x):
        b, c, h, w = x.size()

        n = w * h - 1

        x_minus_mu_square = (x - x.mean(dim=[2, 3], keepdim=True)).pow(2)
        y = x_minus_mu_square / \
            (4 * (x_minus_mu_square.sum(dim=[2, 3],
             keepdim=True) / n + self.e_lambda)) + 0.5

        return x * self.activaton(y)


class h_sigmoid(nn.Module):
    def __init__(self, inplace=True):
        super(h_sigmoid, self).__init__()
        self.relu = nn.ReLU6(inplace=inplace)

    def forward(self, x):
        return self.relu(x + 3) / 6


class h_swish(nn.Module):
    def __init__(self, inplace=True):
        super(h_swish, self).__init__()
        self.sigmoid = h_sigmoid(inplace=inplace)

    def forward(self, x):
        return x * self.sigmoid(x)


class CA(nn.Module):
    def __init__(self, inp, oup, reduction=32):
        super(CA, self).__init__()
        self.pool_h = nn.AdaptiveAvgPool2d((None, 1))
        self.pool_w = nn.AdaptiveAvgPool2d((1, None))
        mip = max(8, inp // reduction)
        self.conv1 = nn.Conv2d(inp, mip, kernel_size=1, stride=1, padding=0)
        self.bn1 = nn.BatchNorm2d(mip)
        self.act = h_swish()
        self.conv_h = nn.Conv2d(mip, oup, kernel_size=1, stride=1, padding=0)
        self.conv_w = nn.Conv2d(mip, oup, kernel_size=1, stride=1, padding=0)

    def forward(self, x):
        identity = x
        n, c, h, w = x.size()
        # c*1*W
        x_h = self.pool_h(x)
        # c*H*1
        # C*1*h
        x_w = self.pool_w(x).permute(0, 1, 3, 2)
        y = torch.cat([x_h, x_w], dim=2)
        # C*1*(h+w)
        y = self.conv1(y)
        y = self.bn1(y)
        y = self.act(y)
        x_h, x_w = torch.split(y, [h, w], dim=2)
        x_w = x_w.permute(0, 1, 3, 2)
        a_h = self.conv_h(x_h).sigmoid()
        a_w = self.conv_w(x_w).sigmoid()
        out = identity * a_w * a_h
        return out


# EMA
class EMA(nn.Module):
    def __init__(self, channels, factor=8):
        super(EMA, self).__init__()
        self.groups = factor  # 分组因子
        assert channels // self.groups > 0
        self.softmax = nn.Softmax(-1)  # softmax操作
        self.agp = nn.AdaptiveAvgPool2d((1, 1))  # 1×1平均池化层
        self.pool_h = nn.AdaptiveAvgPool2d((None, 1))  # X平均池化层 h=1
        self.pool_w = nn.AdaptiveAvgPool2d((1, None))  # Y平均池化层 w=1
        self.gn = nn.GroupNorm(channels // self.groups,
                               channels // self.groups)  # 分组操作
        self.conv1x1 = nn.Conv2d(channels // self.groups, channels // self.groups, kernel_size=1, stride=1,
                                 padding=0)  # 1×1卷积分支
        self.conv3x3 = nn.Conv2d(channels // self.groups, channels // self.groups, kernel_size=3, stride=1,
                                 padding=1)  # 3×3卷积分支

    def forward(self, x):
        b, c, h, w = x.size()
        group_x = x.reshape(b * self.groups, -1, h, w)  # b*g,c//g,h,w
        x_h = self.pool_h(group_x)  # 得到平均池化之后的h
        x_w = self.pool_w(group_x).permute(0, 1, 3, 2)  # 得到平均池化之后的w
        hw = self.conv1x1(torch.cat([x_h, x_w], dim=2))  # 先拼接，然后送入1×1卷积
        x_h, x_w = torch.split(hw, [h, w], dim=2)
        x1 = self.gn(group_x * x_h.sigmoid() *
                     x_w.permute(0, 1, 3, 2).sigmoid())
        x2 = self.conv3x3(group_x)  # 3×3卷积分支
        x11 = self.softmax(self.agp(x1).reshape(
            b * self.groups, -1, 1).permute(0, 2, 1))
        x12 = x2.reshape(b * self.groups, c //
                         self.groups, -1)  # b*g, c//g, hw
        x21 = self.softmax(self.agp(x2).reshape(
            b * self.groups, -1, 1).permute(0, 2, 1))
        x22 = x1.reshape(b * self.groups, c //
                         self.groups, -1)  # b*g, c//g, hw
        weights = (torch.matmul(x11, x12) + torch.matmul(x21, x22)
                   ).reshape(b * self.groups, 1, h, w)
<<<<<<< HEAD
        return (group_x * weights.sigmoid()).reshape(b, c, h, w)


# CBAM
class ChannelAttention(nn.Module):
    def __init__(self, in_planes, ratio=16):
        super(ChannelAttention, self).__init__()
        self.avg_pool = nn.AdaptiveAvgPool2d(1)
        self.max_pool = nn.AdaptiveMaxPool2d(1)
        self.f1 = nn.Conv2d(in_planes, in_planes // ratio, 1, bias=False)
        self.relu = nn.ReLU()
        self.f2 = nn.Conv2d(in_planes // ratio, in_planes, 1, bias=False)
        self.sigmoid = nn.Sigmoid()

    def forward(self, x):
        avg_out = self.f2(self.relu(self.f1(self.avg_pool(x))))
        max_out = self.f2(self.relu(self.f1(self.max_pool(x))))
        out = self.sigmoid(avg_out + max_out)
        return out


class SpatialAttention(nn.Module):
    def __init__(self, kernel_size=7):
        super(SpatialAttention, self).__init__()
        assert kernel_size in (3, 7), 'kernel size must be 3 or 7'
        padding = 3 if kernel_size == 7 else 1
        # (特征图的大小-算子的size+2*padding)/步长+1
        self.conv = nn.Conv2d(2, 1, kernel_size, padding=padding, bias=False)
        self.sigmoid = nn.Sigmoid()

    def forward(self, x):
        # 1*h*w
        avg_out = torch.mean(x, dim=1, keepdim=True)
        max_out, _ = torch.max(x, dim=1, keepdim=True)
        x = torch.cat([avg_out, max_out], dim=1)
        # 2*h*w
        x = self.conv(x)
        # 1*h*w
        return self.sigmoid(x)


class CBAM(nn.Module):
    # ch_in, ch_out, number, shortcut, groups, expansion
    def __init__(self, c1, c2, ratio=16, kernel_size=7):
        super(CBAM, self).__init__()
        self.channel_attention = ChannelAttention(c1, ratio)
        self.spatial_attention = SpatialAttention(kernel_size)

    def forward(self, x):
        out = self.channel_attention(x) * x
        # c*h*w
        # c*h*w * 1*h*w
        out = self.spatial_attention(out) * out
        return out

#  标准卷积


class Conv2dSame(torch.nn.Conv2d):

    def calc_same_pad(self, i: int, k: int, s: int, d: int) -> int:
        return max((math.ceil(i / s) - 1) * s + (k - 1) * d + 1 - i, 0)

    def forward(self, x: torch.Tensor) -> torch.Tensor:
        ih, iw = x.size()[-2:]

        pad_h = self.calc_same_pad(
            i=ih, k=self.kernel_size[0], s=self.stride[0], d=self.dilation[0])
        pad_w = self.calc_same_pad(
            i=iw, k=self.kernel_size[1], s=self.stride[1], d=self.dilation[1])

        if pad_h > 0 or pad_w > 0:
            x = F.pad(
                x, [pad_w // 2, pad_w - pad_w // 2,
                    pad_h // 2, pad_h - pad_h // 2]
            )
        return F.conv2d(
            x,
            self.weight,
            self.bias,
            self.stride,
            self.padding,
            self.dilation,
            self.groups,
        )
=======
        return (group_x * weights.sigmoid()).reshape(b, c, h, w)
>>>>>>> c438be82
<|MERGE_RESOLUTION|>--- conflicted
+++ resolved
@@ -1032,92 +1032,4 @@
                          self.groups, -1)  # b*g, c//g, hw
         weights = (torch.matmul(x11, x12) + torch.matmul(x21, x22)
                    ).reshape(b * self.groups, 1, h, w)
-<<<<<<< HEAD
-        return (group_x * weights.sigmoid()).reshape(b, c, h, w)
-
-
-# CBAM
-class ChannelAttention(nn.Module):
-    def __init__(self, in_planes, ratio=16):
-        super(ChannelAttention, self).__init__()
-        self.avg_pool = nn.AdaptiveAvgPool2d(1)
-        self.max_pool = nn.AdaptiveMaxPool2d(1)
-        self.f1 = nn.Conv2d(in_planes, in_planes // ratio, 1, bias=False)
-        self.relu = nn.ReLU()
-        self.f2 = nn.Conv2d(in_planes // ratio, in_planes, 1, bias=False)
-        self.sigmoid = nn.Sigmoid()
-
-    def forward(self, x):
-        avg_out = self.f2(self.relu(self.f1(self.avg_pool(x))))
-        max_out = self.f2(self.relu(self.f1(self.max_pool(x))))
-        out = self.sigmoid(avg_out + max_out)
-        return out
-
-
-class SpatialAttention(nn.Module):
-    def __init__(self, kernel_size=7):
-        super(SpatialAttention, self).__init__()
-        assert kernel_size in (3, 7), 'kernel size must be 3 or 7'
-        padding = 3 if kernel_size == 7 else 1
-        # (特征图的大小-算子的size+2*padding)/步长+1
-        self.conv = nn.Conv2d(2, 1, kernel_size, padding=padding, bias=False)
-        self.sigmoid = nn.Sigmoid()
-
-    def forward(self, x):
-        # 1*h*w
-        avg_out = torch.mean(x, dim=1, keepdim=True)
-        max_out, _ = torch.max(x, dim=1, keepdim=True)
-        x = torch.cat([avg_out, max_out], dim=1)
-        # 2*h*w
-        x = self.conv(x)
-        # 1*h*w
-        return self.sigmoid(x)
-
-
-class CBAM(nn.Module):
-    # ch_in, ch_out, number, shortcut, groups, expansion
-    def __init__(self, c1, c2, ratio=16, kernel_size=7):
-        super(CBAM, self).__init__()
-        self.channel_attention = ChannelAttention(c1, ratio)
-        self.spatial_attention = SpatialAttention(kernel_size)
-
-    def forward(self, x):
-        out = self.channel_attention(x) * x
-        # c*h*w
-        # c*h*w * 1*h*w
-        out = self.spatial_attention(out) * out
-        return out
-
-#  标准卷积
-
-
-class Conv2dSame(torch.nn.Conv2d):
-
-    def calc_same_pad(self, i: int, k: int, s: int, d: int) -> int:
-        return max((math.ceil(i / s) - 1) * s + (k - 1) * d + 1 - i, 0)
-
-    def forward(self, x: torch.Tensor) -> torch.Tensor:
-        ih, iw = x.size()[-2:]
-
-        pad_h = self.calc_same_pad(
-            i=ih, k=self.kernel_size[0], s=self.stride[0], d=self.dilation[0])
-        pad_w = self.calc_same_pad(
-            i=iw, k=self.kernel_size[1], s=self.stride[1], d=self.dilation[1])
-
-        if pad_h > 0 or pad_w > 0:
-            x = F.pad(
-                x, [pad_w // 2, pad_w - pad_w // 2,
-                    pad_h // 2, pad_h - pad_h // 2]
-            )
-        return F.conv2d(
-            x,
-            self.weight,
-            self.bias,
-            self.stride,
-            self.padding,
-            self.dilation,
-            self.groups,
-        )
-=======
-        return (group_x * weights.sigmoid()).reshape(b, c, h, w)
->>>>>>> c438be82
+        return (group_x * weights.sigmoid()).reshape(b, c, h, w)