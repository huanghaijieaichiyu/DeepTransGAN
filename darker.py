import cv2
import os
import numpy as np
from tqdm import tqdm
import random
from typing import Optional, Union
from pathlib import Path


class Darker:
    def __init__(
        self,
        data_dir: Optional[Union[str, Path]] = None,
        ratio: float = 0.5,
        phase: str = "train"
    ):
        """Initialize the Darker class for image/video darkening.

        Args:
            data_dir: Root directory of the dataset. Required for image processing.
                If None, process_images method cannot be called.
            ratio: Brightness reduction ratio between 0 and 1.
            phase: Processing phase, either "train" or "test".

        Raises:
            ValueError: If ratio is not between 0 and 1 or phase is invalid.
        """
        if not 0 <= ratio <= 1:
            raise ValueError("Ratio must be between 0 and 1")
        if phase not in ["train", "test"]:
            raise ValueError('Phase must be either "train" or "test"')

        self.ratio = ratio
        self.phase = phase
        self.data_dir = Path(data_dir) if data_dir else None

        if self.data_dir:
            base_dir = "our485" if phase == "train" else "eval15"
            self.high_dir = self.data_dir / base_dir / "high"
            self.low_dir = self.data_dir / base_dir / "low"
            os.makedirs(self.low_dir, exist_ok=True)

            if not self.high_dir.exists():
                raise FileNotFoundError(
                    f"High-quality images directory not found: {self.high_dir}"
                )

    @staticmethod
    def adjust_image(img: np.ndarray, ratio: float) -> np.ndarray:
        """Apply darkening effect to the input image.

        Args:
            img: Input image in BGR format.
            ratio: Brightness reduction ratio.

        Returns:
            Darkened image in BGR format.
        """
<<<<<<< HEAD
        if img is None:
            raise ValueError("Input image cannot be None")

        seed = random.uniform(0.5, 1)
        hsv = cv2.cvtColor(img, cv2.COLOR_BGR2HSV)
        hsv = hsv.astype(np.float32)
        hsv[:, :, 2] = np.clip(hsv[:, :, 2] * ratio * seed, 0, 255)
        hsv = hsv.astype(np.uint8)
=======
        seed = random.uniform(0.5, 1)
        hsv = cv2.cvtColor(img, cv2.COLOR_BGR2HSV)
        hsv[:, :, 2] = np.clip(hsv[:, :, 2].astype(
            np.float32) * ratio * seed, 0, 255)
>>>>>>> ab826dbb
        return cv2.cvtColor(hsv, cv2.COLOR_HSV2BGR)

    def process_images(self) -> None:
        """Batch process images to generate low-light versions.

        Raises:
            RuntimeError: If data_dir was not provided during initialization.
            FileNotFoundError: If no valid images found in high_dir.
        """
        if not self.data_dir:
            raise RuntimeError(
                "Data directory not provided during initialization")

        image_files = [
            f for f in os.listdir(self.high_dir)
            if f.lower().endswith(('.png', '.jpg', '.jpeg', '.bmp'))
        ]

        if not image_files:
            raise FileNotFoundError(
                f"No valid images found in {self.high_dir}")

        print(f"Processing {len(image_files)} images...")
        for image_file in tqdm(image_files):
            high_img_path = self.high_dir / image_file
            high_img = cv2.imread(str(high_img_path))

            if high_img is None:
                print(f"Warning: Could not read image: {high_img_path}")
                continue

            try:
                dark_img = self.adjust_image(high_img, self.ratio)
                low_img_path = self.low_dir / image_file
                cv2.imwrite(str(low_img_path), dark_img)
            except Exception as e:
                print(f"Error processing {image_file}: {str(e)}")

        print("Image processing completed! Please check the dataset manually.")

    def process_video(
        self,
        video_path: Union[str, Path],
        output_path: Union[str, Path] = "dark_video.mp4"
    ) -> None:
        """Generate a low-light version of the input video.

        Args:
            video_path: Path to the source video file.
            output_path: Path for the output darkened video.

        Raises:
            FileNotFoundError: If the input video file doesn't exist.
            RuntimeError: If video processing fails.
        """
        video_path = Path(video_path)
        if not video_path.exists():
            raise FileNotFoundError(f"Video file not found: {video_path}")

        cap = cv2.VideoCapture(str(video_path))
        if not cap.isOpened():
            raise RuntimeError(f"Failed to open video file: {video_path}")

        try:
            fps = cap.get(cv2.CAP_PROP_FPS)
            width = int(cap.get(cv2.CAP_PROP_FRAME_WIDTH))
            height = int(cap.get(cv2.CAP_PROP_FRAME_HEIGHT))
            total_frames = int(cap.get(cv2.CAP_PROP_FRAME_COUNT))

            # Ignore false positive linter error for VideoWriter_fourcc
            fourcc = cv2.VideoWriter_fourcc(*'mp4v')  # type: ignore
            out = cv2.VideoWriter(
                str(output_path), fourcc, fps, (width, height))

            print(f"Processing video with {total_frames} frames...")
            with tqdm(total=total_frames) as pbar:
                while cap.isOpened():
                    ret, frame = cap.read()
                    if not ret:
                        break

                    dark_frame = self.adjust_image(frame, self.ratio)
                    out.write(dark_frame)
                    pbar.update(1)

        finally:
            cap.release()
            out.release()
            cv2.destroyAllWindows()

        print(f"Video processing completed! Output saved to: {output_path}")


if __name__ == '__main__':
    # Example usage for image processing
    data_dir = "../datasets/NuScenes"  # Replace with your dataset path
    ratio = 0.1  # Brightness reduction ratio

    # Process both train and test phase image datasets
    for phase in ["train", "test"]:
        try:
            darker = Darker(data_dir, ratio=ratio, phase=phase)
            darker.process_images()
        except Exception as e:
            print(f"Error processing {phase} phase: {str(e)}")

    # Example usage for video processing
    # video_path = "examples/input.mp4"
    # darker_video = Darker(ratio=ratio)
    # darker_video.process_video(video_path, "examples/output_dark.mp4")<|MERGE_RESOLUTION|>--- conflicted
+++ resolved
@@ -46,31 +46,14 @@
                 )
 
     @staticmethod
-    def adjust_image(img: np.ndarray, ratio: float) -> np.ndarray:
-        """Apply darkening effect to the input image.
-
-        Args:
-            img: Input image in BGR format.
-            ratio: Brightness reduction ratio.
-
-        Returns:
-            Darkened image in BGR format.
+    def adjust_image(img, ratio):
         """
-<<<<<<< HEAD
-        if img is None:
-            raise ValueError("Input image cannot be None")
-
-        seed = random.uniform(0.5, 1)
-        hsv = cv2.cvtColor(img, cv2.COLOR_BGR2HSV)
-        hsv = hsv.astype(np.float32)
-        hsv[:, :, 2] = np.clip(hsv[:, :, 2] * ratio * seed, 0, 255)
-        hsv = hsv.astype(np.uint8)
-=======
+        对传入的图像执行暗化处理
+        """
         seed = random.uniform(0.5, 1)
         hsv = cv2.cvtColor(img, cv2.COLOR_BGR2HSV)
         hsv[:, :, 2] = np.clip(hsv[:, :, 2].astype(
             np.float32) * ratio * seed, 0, 255)
->>>>>>> ab826dbb
         return cv2.cvtColor(hsv, cv2.COLOR_HSV2BGR)
 
     def process_images(self) -> None:
