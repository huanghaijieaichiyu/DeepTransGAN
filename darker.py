import cv2
import os
import numpy as np
from tqdm import tqdm
import random
from typing import Optional, Union
from pathlib import Path


class Darker:
    def __init__(
        self,
        data_dir: Optional[Union[str, Path]] = None,
        ratio: float = 0.5,
        phase: str = "train"
    ):
        """Initialize the Darker class for image/video darkening.

        Args:
            data_dir: Root directory of the dataset. Required for image processing.
                If None, process_images method cannot be called.
            ratio: Brightness reduction ratio between 0 and 1.
            phase: Processing phase, either "train" or "test".

        Raises:
            ValueError: If ratio is not between 0 and 1 or phase is invalid.
        """
        if not 0 <= ratio <= 1:
            raise ValueError("Ratio must be between 0 and 1")
        if phase not in ["train", "test"]:
            raise ValueError('Phase must be either "train" or "test"')

        self.ratio = ratio
        self.phase = phase
        self.data_dir = Path(data_dir) if data_dir else None

        if self.data_dir:
            base_dir = "our485" if phase == "train" else "eval15"
            self.high_dir = self.data_dir / base_dir / "high"
            self.low_dir = self.data_dir / base_dir / "low"
            os.makedirs(self.low_dir, exist_ok=True)

            if not self.high_dir.exists():
                raise FileNotFoundError(
                    f"High-quality images directory not found: {self.high_dir}"
                )

    @staticmethod
    def adjust_image(img: np.ndarray, ratio: float) -> np.ndarray:
        """Apply darkening effect to the input image.

        Args:
            img: Input image in BGR format.
            ratio: Brightness reduction ratio.

        Returns:
            Darkened image in BGR format.
        """
<<<<<<< HEAD
        if img is None:
            raise ValueError("Input image cannot be None")

        seed = random.uniform(0.5, 1)
        hsv = cv2.cvtColor(img, cv2.COLOR_BGR2HSV)
        hsv = hsv.astype(np.float32)
        hsv[:, :, 2] = np.clip(hsv[:, :, 2] * ratio * seed, 0, 255)
        hsv = hsv.astype(np.uint8)
=======
        seed = random.uniform(0.5, 1)
        hsv = cv2.cvtColor(img, cv2.COLOR_BGR2HSV)
        hsv[:, :, 2] = np.clip(hsv[:, :, 2].astype(
            np.float32) * ratio * seed, 0, 255)
>>>>>>> 873621fa
        return cv2.cvtColor(hsv, cv2.COLOR_HSV2BGR)

    def process_images(self) -> None:
        """Batch process images to generate low-light versions.

        Raises:
            RuntimeError: If data_dir was not provided during initialization.
            FileNotFoundError: If no valid images found in high_dir.
        """
        if not self.data_dir:
            raise RuntimeError(
                "Data directory not provided during initialization")

        image_files = [
            f for f in os.listdir(self.high_dir)
            if f.lower().endswith(('.png', '.jpg', '.jpeg', '.bmp'))
        ]

        if not image_files:
            raise FileNotFoundError(
                f"No valid images found in {self.high_dir}")

        print(f"Processing {len(image_files)} images...")
        for image_file in tqdm(image_files):
            high_img_path = self.high_dir / image_file
            high_img = cv2.imread(str(high_img_path))

            if high_img is None:
                print(f"Warning: Could not read image: {high_img_path}")
                continue

            try:
                dark_img = self.adjust_image(high_img, self.ratio)
                low_img_path = self.low_dir / image_file
                cv2.imwrite(str(low_img_path), dark_img)
            except Exception as e:
                print(f"Error processing {image_file}: {str(e)}")

        print("Image processing completed! Please check the dataset manually.")

    def process_video(
        self,
        video_path: Union[str, Path],
        output_path: Union[str, Path] = "dark_video.mp4"
    ) -> None:
        """Generate a low-light version of the input video.

        Args:
            video_path: Path to the source video file.
            output_path: Path for the output darkened video.

        Raises:
            FileNotFoundError: If the input video file doesn't exist.
            RuntimeError: If video processing fails.
        """
        video_path = Path(video_path)
        if not video_path.exists():
            raise FileNotFoundError(f"Video file not found: {video_path}")

        cap = cv2.VideoCapture(str(video_path))
        if not cap.isOpened():
            raise RuntimeError(f"Failed to open video file: {video_path}")

        try:
            fps = cap.get(cv2.CAP_PROP_FPS)
            width = int(cap.get(cv2.CAP_PROP_FRAME_WIDTH))
            height = int(cap.get(cv2.CAP_PROP_FRAME_HEIGHT))
            total_frames = int(cap.get(cv2.CAP_PROP_FRAME_COUNT))

            # Ignore false positive linter error for VideoWriter_fourcc
            fourcc = cv2.VideoWriter_fourcc(*'mp4v')  # type: ignore
            out = cv2.VideoWriter(
                str(output_path), fourcc, fps, (width, height))

            print(f"Processing video with {total_frames} frames...")
            with tqdm(total=total_frames) as pbar:
                while cap.isOpened():
                    ret, frame = cap.read()
                    if not ret:
                        break

                    dark_frame = self.adjust_image(frame, self.ratio)
                    out.write(dark_frame)
                    pbar.update(1)

        finally:
            cap.release()
            out.release()
            cv2.destroyAllWindows()
<<<<<<< HEAD

        print(f"Video processing completed! Output saved to: {output_path}")


if __name__ == '__main__':
    # Example usage for image processing
    data_dir = "../datasets/NuScenes"  # Replace with your dataset path
    ratio = 0.1  # Brightness reduction ratio

=======

        print(f"Video processing completed! Output saved to: {output_path}")


if __name__ == '__main__':
    # Example usage for image processing
    data_dir = "../datasets/NuScenes"  # Replace with your dataset path
    ratio = 0.1  # Brightness reduction ratio

>>>>>>> 873621fa
    # Process both train and test phase image datasets
    for phase in ["train", "test"]:
        try:
            darker = Darker(data_dir, ratio=ratio, phase=phase)
            darker.process_images()
        except Exception as e:
            print(f"Error processing {phase} phase: {str(e)}")

    # Example usage for video processing
    # video_path = "examples/input.mp4"
    # darker_video = Darker(ratio=ratio)
    # darker_video.process_video(video_path, "examples/output_dark.mp4")<|MERGE_RESOLUTION|>--- conflicted
+++ resolved
@@ -3,6 +3,8 @@
 import numpy as np
 from tqdm import tqdm
 import random
+from typing import Optional, Union
+from pathlib import Path
 from typing import Optional, Union
 from pathlib import Path
 
@@ -16,6 +18,14 @@
     ):
         """Initialize the Darker class for image/video darkening.
 
+    def __init__(
+        self,
+        data_dir: Optional[Union[str, Path]] = None,
+        ratio: float = 0.5,
+        phase: str = "train"
+    ):
+        """Initialize the Darker class for image/video darkening.
+
         Args:
             data_dir: Root directory of the dataset. Required for image processing.
                 If None, process_images method cannot be called.
@@ -30,8 +40,27 @@
         if phase not in ["train", "test"]:
             raise ValueError('Phase must be either "train" or "test"')
 
+            data_dir: Root directory of the dataset. Required for image processing.
+                If None, process_images method cannot be called.
+            ratio: Brightness reduction ratio between 0 and 1.
+            phase: Processing phase, either "train" or "test".
+
+        Raises:
+            ValueError: If ratio is not between 0 and 1 or phase is invalid.
+        """
+        if not 0 <= ratio <= 1:
+            raise ValueError("Ratio must be between 0 and 1")
+        if phase not in ["train", "test"]:
+            raise ValueError('Phase must be either "train" or "test"')
+
         self.ratio = ratio
         self.phase = phase
+        self.data_dir = Path(data_dir) if data_dir else None
+
+        if self.data_dir:
+            base_dir = "our485" if phase == "train" else "eval15"
+            self.high_dir = self.data_dir / base_dir / "high"
+            self.low_dir = self.data_dir / base_dir / "low"
         self.data_dir = Path(data_dir) if data_dir else None
 
         if self.data_dir:
@@ -45,6 +74,11 @@
                     f"High-quality images directory not found: {self.high_dir}"
                 )
 
+            if not self.high_dir.exists():
+                raise FileNotFoundError(
+                    f"High-quality images directory not found: {self.high_dir}"
+                )
+
     @staticmethod
     def adjust_image(img: np.ndarray, ratio: float) -> np.ndarray:
         """Apply darkening effect to the input image.
@@ -56,7 +90,6 @@
         Returns:
             Darkened image in BGR format.
         """
-<<<<<<< HEAD
         if img is None:
             raise ValueError("Input image cannot be None")
 
@@ -65,12 +98,6 @@
         hsv = hsv.astype(np.float32)
         hsv[:, :, 2] = np.clip(hsv[:, :, 2] * ratio * seed, 0, 255)
         hsv = hsv.astype(np.uint8)
-=======
-        seed = random.uniform(0.5, 1)
-        hsv = cv2.cvtColor(img, cv2.COLOR_BGR2HSV)
-        hsv[:, :, 2] = np.clip(hsv[:, :, 2].astype(
-            np.float32) * ratio * seed, 0, 255)
->>>>>>> 873621fa
         return cv2.cvtColor(hsv, cv2.COLOR_HSV2BGR)
 
     def process_images(self) -> None:
@@ -94,11 +121,37 @@
                 f"No valid images found in {self.high_dir}")
 
         print(f"Processing {len(image_files)} images...")
+
+    def process_images(self) -> None:
+        """Batch process images to generate low-light versions.
+
+        Raises:
+            RuntimeError: If data_dir was not provided during initialization.
+            FileNotFoundError: If no valid images found in high_dir.
+        """
+        if not self.data_dir:
+            raise RuntimeError(
+                "Data directory not provided during initialization")
+
+        image_files = [
+            f for f in os.listdir(self.high_dir)
+            if f.lower().endswith(('.png', '.jpg', '.jpeg', '.bmp'))
+        ]
+
+        if not image_files:
+            raise FileNotFoundError(
+                f"No valid images found in {self.high_dir}")
+
+        print(f"Processing {len(image_files)} images...")
         for image_file in tqdm(image_files):
             high_img_path = self.high_dir / image_file
             high_img = cv2.imread(str(high_img_path))
 
+            high_img_path = self.high_dir / image_file
+            high_img = cv2.imread(str(high_img_path))
+
             if high_img is None:
+                print(f"Warning: Could not read image: {high_img_path}")
                 print(f"Warning: Could not read image: {high_img_path}")
                 continue
 
@@ -111,6 +164,15 @@
 
         print("Image processing completed! Please check the dataset manually.")
 
+            try:
+                dark_img = self.adjust_image(high_img, self.ratio)
+                low_img_path = self.low_dir / image_file
+                cv2.imwrite(str(low_img_path), dark_img)
+            except Exception as e:
+                print(f"Error processing {image_file}: {str(e)}")
+
+        print("Image processing completed! Please check the dataset manually.")
+
     def process_video(
         self,
         video_path: Union[str, Path],
@@ -118,6 +180,13 @@
     ) -> None:
         """Generate a low-light version of the input video.
 
+    def process_video(
+        self,
+        video_path: Union[str, Path],
+        output_path: Union[str, Path] = "dark_video.mp4"
+    ) -> None:
+        """Generate a low-light version of the input video.
+
         Args:
             video_path: Path to the source video file.
             output_path: Path for the output darkened video.
@@ -131,9 +200,32 @@
             raise FileNotFoundError(f"Video file not found: {video_path}")
 
         cap = cv2.VideoCapture(str(video_path))
+            video_path: Path to the source video file.
+            output_path: Path for the output darkened video.
+
+        Raises:
+            FileNotFoundError: If the input video file doesn't exist.
+            RuntimeError: If video processing fails.
+        """
+        video_path = Path(video_path)
+        if not video_path.exists():
+            raise FileNotFoundError(f"Video file not found: {video_path}")
+
+        cap = cv2.VideoCapture(str(video_path))
         if not cap.isOpened():
             raise RuntimeError(f"Failed to open video file: {video_path}")
-
+            raise RuntimeError(f"Failed to open video file: {video_path}")
+
+        try:
+            fps = cap.get(cv2.CAP_PROP_FPS)
+            width = int(cap.get(cv2.CAP_PROP_FRAME_WIDTH))
+            height = int(cap.get(cv2.CAP_PROP_FRAME_HEIGHT))
+            total_frames = int(cap.get(cv2.CAP_PROP_FRAME_COUNT))
+
+            # Ignore false positive linter error for VideoWriter_fourcc
+            fourcc = cv2.VideoWriter_fourcc(*'mp4v')  # type: ignore
+            out = cv2.VideoWriter(
+                str(output_path), fourcc, fps, (width, height))
         try:
             fps = cap.get(cv2.CAP_PROP_FPS)
             width = int(cap.get(cv2.CAP_PROP_FRAME_WIDTH))
@@ -155,12 +247,27 @@
                     dark_frame = self.adjust_image(frame, self.ratio)
                     out.write(dark_frame)
                     pbar.update(1)
+            print(f"Processing video with {total_frames} frames...")
+            with tqdm(total=total_frames) as pbar:
+                while cap.isOpened():
+                    ret, frame = cap.read()
+                    if not ret:
+                        break
+
+                    dark_frame = self.adjust_image(frame, self.ratio)
+                    out.write(dark_frame)
+                    pbar.update(1)
 
         finally:
             cap.release()
             out.release()
             cv2.destroyAllWindows()
-<<<<<<< HEAD
+
+        print(f"Video processing completed! Output saved to: {output_path}")
+        finally:
+            cap.release()
+            out.release()
+            cv2.destroyAllWindows()
 
         print(f"Video processing completed! Output saved to: {output_path}")
 
@@ -169,18 +276,10 @@
     # Example usage for image processing
     data_dir = "../datasets/NuScenes"  # Replace with your dataset path
     ratio = 0.1  # Brightness reduction ratio
-
-=======
-
-        print(f"Video processing completed! Output saved to: {output_path}")
-
-
-if __name__ == '__main__':
     # Example usage for image processing
     data_dir = "../datasets/NuScenes"  # Replace with your dataset path
     ratio = 0.1  # Brightness reduction ratio
 
->>>>>>> 873621fa
     # Process both train and test phase image datasets
     for phase in ["train", "test"]:
         try:
@@ -191,5 +290,16 @@
 
     # Example usage for video processing
     # video_path = "examples/input.mp4"
+    # Process both train and test phase image datasets
+    for phase in ["train", "test"]:
+        try:
+            darker = Darker(data_dir, ratio=ratio, phase=phase)
+            darker.process_images()
+        except Exception as e:
+            print(f"Error processing {phase} phase: {str(e)}")
+
+    # Example usage for video processing
+    # video_path = "examples/input.mp4"
     # darker_video = Darker(ratio=ratio)
+    # darker_video.process_video(video_path, "examples/output_dark.mp4")
     # darker_video.process_video(video_path, "examples/output_dark.mp4")